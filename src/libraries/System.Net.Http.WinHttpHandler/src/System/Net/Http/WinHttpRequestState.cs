// Licensed to the .NET Foundation under one or more agreements.
// The .NET Foundation licenses this file to you under the MIT license.

using System;
using System.Buffers;
using System.Diagnostics;
using System.Diagnostics.CodeAnalysis;
using System.Net.Security;
using System.Runtime.ExceptionServices;
using System.Runtime.InteropServices;
using System.Security.Cryptography.X509Certificates;
using System.Threading;
using System.Threading.Tasks;
using System.Threading.Tasks.Sources;
using SafeWinHttpHandle = Interop.WinHttp.SafeWinHttpHandle;

namespace System.Net.Http
{
    internal sealed class ResettableValueTaskSource<T>
        : IValueTaskSource<T>, IValueTaskSource
    {
        private ManualResetValueTaskSourceCore<T> _waitSource;
        private CancellationTokenRegistration _waitSourceCancellation;
        private int _hasWaiter;

        public ResettableValueTaskSource()
            => Reset();

        public T GetResult(short token)
        {
            Debug.Assert(_hasWaiter == 0);
            _waitSourceCancellation.Dispose();
            _waitSourceCancellation = default;

            var result = _waitSource.GetResult(token);

            Reset();

            return result;
        }

        void IValueTaskSource.GetResult(short token)
            => GetResult(token);

        public ValueTaskSourceStatus GetStatus(short token) => _waitSource.GetStatus(token);

        public void OnCompleted(Action<object?> continuation, object? state, short token, ValueTaskSourceOnCompletedFlags flags)
            => _waitSource.OnCompleted(continuation, state, token, flags);

        public void SignalWaiter(T result)
        {
            if (Interlocked.Exchange(ref _hasWaiter, 0) == 1)
            {
                _waitSource.SetResult(result);
            }
        }

        public void SignalWaiter(Exception e)
        {

            if (Interlocked.Exchange(ref _hasWaiter, 0) == 1)
            {
                _waitSource.SetException(e);
            }
        }

        public void SignalWaiter(CancellationToken token)
            => CancelWaiter(token);

        private void CancelWaiter(CancellationToken cancellationToken)
        {
            Debug.Assert(cancellationToken.IsCancellationRequested);

            if (Interlocked.Exchange(ref _hasWaiter, 0) == 1)
            {
#if NETFRAMEWORK
                _waitSource.SetException(new OperationCanceledException(cancellationToken));
#else
                _waitSource.SetException(ExceptionDispatchInfo.SetCurrentStackTrace(new OperationCanceledException(cancellationToken)));
#endif
            }
        }

        private void Reset()
        {
            if (_hasWaiter != 0)
            {
                throw new InvalidOperationException("Concurrent use is not supported");
            }

            _waitSource.Reset();
            Volatile.Write(ref _hasWaiter, 1);
        }

        public ValueTask<T> WaitAsync(CancellationToken cancellationToken)
        {
            _waitSource.RunContinuationsAsynchronously = true;

#if NETFRAMEWORK
            var callBack = (object? s) => ((ResettableValueTaskSource<T>)s!).CancelWaiter(cancellationToken);
            _waitSourceCancellation = cancellationToken.Register(callBack, this);
#else
            _waitSourceCancellation = cancellationToken.UnsafeRegister(static (s, token) => ((ResettableValueTaskSource<T>)s!).CancelWaiter(token), this);
#endif

            return new ValueTask<T>(this, _waitSource.Version);
        }
    }

    internal sealed class WinHttpRequestState : IDisposable
    {
#if DEBUG
        private static int s_dbg_allocated;
        private static int s_dbg_pin;
        private static int s_dbg_clearSendRequestState;
        private static int s_dbg_callDispose;
        private static int s_dbg_operationHandleFree;

        private IntPtr s_dbg_requestHandle;
#endif

        // A GCHandle for this operation object.
        // This is owned by the callback and will be deallocated when the sessionHandle has been closed.
        private GCHandle _operationHandle;
        private WinHttpTransportContext? _transportContext;
        private volatile bool _disposed; // To detect redundant calls.

        public WinHttpRequestState()
        {
#if DEBUG
            Interlocked.Increment(ref s_dbg_allocated);
#endif
        }

        public void Pin()
        {
            if (!_operationHandle.IsAllocated)
            {
#if DEBUG
                Interlocked.Increment(ref s_dbg_pin);
#endif
                _operationHandle = GCHandle.Alloc(this);
            }
        }

        public static WinHttpRequestState? FromIntPtr(IntPtr gcHandle)
        {
            GCHandle stateHandle = GCHandle.FromIntPtr(gcHandle);
            return (WinHttpRequestState?)stateHandle.Target;
        }

        public IntPtr ToIntPtr()
        {
            return GCHandle.ToIntPtr(_operationHandle);
        }

        // The current locking mechanism doesn't allow any two WinHttp functions executing at
        // the same time for the same handle. Enhance locking to prevent only WinHttpCloseHandle being called
        // during other API execution. E.g. using a Reader/Writer model or, even better, Interlocked functions.
        // The lock object must be used during the execution of any WinHttp function to ensure no race conditions with
        // calling WinHttpCloseHandle.
        public object Lock => this;

        public void ClearSendRequestState()
        {
#if DEBUG
            Interlocked.Increment(ref s_dbg_clearSendRequestState);
#endif
            // Since WinHttpRequestState has a self-referenced strong GCHandle, we
            // need to clear out object references to break cycles and prevent leaks.
            Tcs = null;
            TcsInternalWriteDataToRequestStream = null;
            CancellationToken = default(CancellationToken);
            RequestMessage = null;
            Handler = null;
            ServerCertificateValidationCallback = null;
            TransportContext = null;
            Proxy = null;
            ServerCredentials = null;
            DefaultProxyCredentials = null;

            if (RequestHandle != null)
            {
                RequestHandle.Dispose();
                RequestHandle = null;
            }
        }

        public TaskCompletionSource<HttpResponseMessage>? Tcs { get; set; }

        public CancellationToken CancellationToken { get; set; }

        public HttpRequestMessage? RequestMessage { get; set; }

        public WinHttpHandler? Handler { get; set; }

        private SafeWinHttpHandle? _requestHandle;
        public SafeWinHttpHandle? RequestHandle
        {
            get
            {
                return _requestHandle;
            }

            set
            {
#if DEBUG
                if (value != null)
                {
                    s_dbg_requestHandle = value.DangerousGetHandle();
                }
#endif
                _requestHandle = value;
            }
        }

        public Exception? SavedException { get; set; }

        public bool CheckCertificateRevocationList { get; set; }

        public Func<HttpRequestMessage, X509Certificate2, X509Chain, SslPolicyErrors, bool>? ServerCertificateValidationCallback { get; set; }

        [AllowNull]
        public WinHttpTransportContext TransportContext
        {
            get { return _transportContext ??= new WinHttpTransportContext(); }
            set { _transportContext = value; }
        }

        public WindowsProxyUsePolicy WindowsProxyUsePolicy { get; set; }

        public IWebProxy? Proxy { get; set; }

        public ICredentials? ServerCredentials { get; set; }

        public ICredentials? DefaultProxyCredentials { get; set; }

        public bool PreAuthenticate { get; set; }

        public HttpStatusCode LastStatusCode { get; set; }

        public bool RetryRequest { get; set; }

        public ResettableValueTaskSource<int> LifecycleAwaitable { get; set; } = new();

        public TaskCompletionSource<bool>? TcsInternalWriteDataToRequestStream { get; set; }

        public bool AsyncReadInProgress { get; set; }

        // WinHttpResponseStream state.
        public long? ExpectedBytesToRead { get; set; }
        public long CurrentBytesRead { get; set; }

        private GCHandle _cachedReceivePinnedBuffer;
        private GCHandle _cachedSendPinnedBuffer;

        public void PinReceiveBuffer(byte[] buffer)
        {
            if (!_cachedReceivePinnedBuffer.IsAllocated || _cachedReceivePinnedBuffer.Target != buffer)
            {
                if (_cachedReceivePinnedBuffer.IsAllocated)
                {
                    _cachedReceivePinnedBuffer.Free();
                }

                _cachedReceivePinnedBuffer = GCHandle.Alloc(buffer, GCHandleType.Pinned);
            }
        }

<<<<<<< HEAD
        private MemoryHandle _cachedReceiveBufferMemoryHandle;

        public unsafe nint PinReceiveBuffer(Memory<byte> buffer)
        {
            if (_cachedReceiveBufferMemoryHandle.Pointer != null)
            {
                _cachedReceiveBufferMemoryHandle.Dispose();
            }

            _cachedReceiveBufferMemoryHandle = buffer.Pin();

            return (nint)_cachedReceiveBufferMemoryHandle.Pointer;
=======
        public void PinSendBuffer(byte[] buffer)
        {
            if (!_cachedSendPinnedBuffer.IsAllocated || _cachedSendPinnedBuffer.Target != buffer)
            {
                if (_cachedSendPinnedBuffer.IsAllocated)
                {
                    _cachedSendPinnedBuffer.Free();
                }

                _cachedSendPinnedBuffer = GCHandle.Alloc(buffer, GCHandleType.Pinned);
            }
>>>>>>> ce02b539
        }

        #region IDisposable Members
        private void Dispose(bool disposing)
        {
#if DEBUG
            Interlocked.Increment(ref s_dbg_callDispose);
#endif
            if (NetEventSource.Log.IsEnabled()) NetEventSource.Info(this, $"GCHandle=0x{ToIntPtr():X}, disposed={_disposed}, disposing={disposing}");

            // Since there is no finalizer and this class is sealed, the disposing parameter should be TRUE.
            Debug.Assert(disposing, "WinHttpRequestState.Dispose() should have disposing=TRUE");

            if (_disposed)
            {
                return;
            }

            _disposed = true;

            if (_operationHandle.IsAllocated)
            {
                // This method only gets called when the WinHTTP request handle is fully closed and thus all
                // async operations are done. So, it is safe at this point to unpin the buffers and release
                // the strong GCHandle for the pinned buffers.
                if (_cachedReceivePinnedBuffer.IsAllocated)
                {
                    _cachedReceivePinnedBuffer.Free();
                    _cachedReceivePinnedBuffer = default(GCHandle);
                }

                if (_cachedSendPinnedBuffer.IsAllocated)
                {
                    _cachedSendPinnedBuffer.Free();
                    _cachedSendPinnedBuffer = default(GCHandle);
                }
#if DEBUG
                Interlocked.Increment(ref s_dbg_operationHandleFree);
#endif
                _operationHandle.Free();
                _operationHandle = default(GCHandle);
            }
        }

        public void Dispose()
        {
            // No need to suppress finalization since the finalizer is not overridden and the class is sealed.
            Dispose(true);
        }
        #endregion
    }
}<|MERGE_RESOLUTION|>--- conflicted
+++ resolved
@@ -267,7 +267,6 @@
             }
         }
 
-<<<<<<< HEAD
         private MemoryHandle _cachedReceiveBufferMemoryHandle;
 
         public unsafe nint PinReceiveBuffer(Memory<byte> buffer)
@@ -280,7 +279,8 @@
             _cachedReceiveBufferMemoryHandle = buffer.Pin();
 
             return (nint)_cachedReceiveBufferMemoryHandle.Pointer;
-=======
+        }
+
         public void PinSendBuffer(byte[] buffer)
         {
             if (!_cachedSendPinnedBuffer.IsAllocated || _cachedSendPinnedBuffer.Target != buffer)
@@ -292,7 +292,6 @@
 
                 _cachedSendPinnedBuffer = GCHandle.Alloc(buffer, GCHandleType.Pinned);
             }
->>>>>>> ce02b539
         }
 
         #region IDisposable Members
