// Licensed to the .NET Foundation under one or more agreements.
// The .NET Foundation licenses this file to you under the MIT license.
// See the LICENSE file in the project root for more information.

namespace Microsoft.ServiceModel.Syndication
{
    using Microsoft.ServiceModel.Syndication.Resources;
    using System;
    using System.Diagnostics.CodeAnalysis;
    using System.Runtime.CompilerServices;
<<<<<<< HEAD
    using Microsoft.ServiceModel.Syndication.Resources;
=======
    using System.Xml;
    using System.Xml.Schema;
    using System.Xml.Serialization;
>>>>>>> 67f08b5f

    [TypeForwardedFrom("System.ServiceModel.Web, Version=3.5.0.0, Culture=neutral, PublicKeyToken=31bf3856ad364e35")]
    [XmlRoot(ElementName = Rss20Constants.ItemTag, Namespace = Rss20Constants.Rss20Namespace)]
    public class Rss20ItemFormatter : SyndicationItemFormatter, IXmlSerializable
    {
        private Rss20FeedFormatter _feedSerializer;
        private Type _itemType;
        private bool _preserveAttributeExtensions;
        private bool _preserveElementExtensions;
        private bool _serializeExtensionsAsAtom;

        public Rss20ItemFormatter()
            : this(typeof(SyndicationItem))
        {
        }

        public Rss20ItemFormatter(Type itemTypeToCreate)
            : base()
        {
            if (itemTypeToCreate == null)
            {
                throw new ArgumentNullException("itemTypeToCreate");
            }
            if (!typeof(SyndicationItem).IsAssignableFrom(itemTypeToCreate))
            {
                throw new ArgumentException(String.Format(SR.InvalidObjectTypePassed, "itemTypeToCreate", "SyndicationItem"));
            }
            _feedSerializer = new Rss20FeedFormatter();
            _feedSerializer.PreserveAttributeExtensions = _preserveAttributeExtensions = true;
            _feedSerializer.PreserveElementExtensions = _preserveElementExtensions = true;
            _feedSerializer.SerializeExtensionsAsAtom = _serializeExtensionsAsAtom = true;
            _itemType = itemTypeToCreate;
        }

        public Rss20ItemFormatter(SyndicationItem itemToWrite)
            : this(itemToWrite, true)
        {
        }

        public Rss20ItemFormatter(SyndicationItem itemToWrite, bool serializeExtensionsAsAtom)
            : base(itemToWrite)
        {
            // No need to check that the parameter passed is valid - it is checked by the c'tor of the base class
            _feedSerializer = new Rss20FeedFormatter();
            _feedSerializer.PreserveAttributeExtensions = _preserveAttributeExtensions = true;
            _feedSerializer.PreserveElementExtensions = _preserveElementExtensions = true;
            _feedSerializer.SerializeExtensionsAsAtom = _serializeExtensionsAsAtom = serializeExtensionsAsAtom;
            _itemType = itemToWrite.GetType();
        }

        public bool PreserveAttributeExtensions
        {
            get { return _preserveAttributeExtensions; }
            set
            {
                _preserveAttributeExtensions = value;
                _feedSerializer.PreserveAttributeExtensions = value;
            }
        }

        public bool PreserveElementExtensions
        {
            get { return _preserveElementExtensions; }
            set
            {
                _preserveElementExtensions = value;
                _feedSerializer.PreserveElementExtensions = value;
            }
        }

        public bool SerializeExtensionsAsAtom
        {
            get { return _serializeExtensionsAsAtom; }
            set
            {
                _serializeExtensionsAsAtom = value;
                _feedSerializer.SerializeExtensionsAsAtom = value;
            }
        }

        public override string Version
        {
            get { return SyndicationVersions.Rss20; }
        }

        protected Type ItemType
        {
            get
            {
                return _itemType;
            }
        }

        public override bool CanRead(XmlReader reader)
        {
            if (reader == null)
            {
                throw new ArgumentNullException("reader");
            }
            return reader.IsStartElement(Rss20Constants.ItemTag, Rss20Constants.Rss20Namespace);
        }

        [SuppressMessage("Microsoft.Design", "CA1033:InterfaceMethodsShouldBeCallableByChildTypes", Justification = "The IXmlSerializable implementation is only for exposing under WCF DataContractSerializer. The funcionality is exposed to derived class through the ReadFrom\\WriteTo methods")]
        XmlSchema IXmlSerializable.GetSchema()
        {
            return null;
        }

        [SuppressMessage("Microsoft.Design", "CA1033:InterfaceMethodsShouldBeCallableByChildTypes", Justification = "The IXmlSerializable implementation is only for exposing under WCF DataContractSerializer. The funcionality is exposed to derived class through the ReadFrom\\WriteTo methods")]
        void IXmlSerializable.ReadXml(XmlReader reader)
        {
            if (reader == null)
            {
                throw new ArgumentNullException("reader");
            }
            ReadItem(reader);
        }

        [SuppressMessage("Microsoft.Design", "CA1033:InterfaceMethodsShouldBeCallableByChildTypes", Justification = "The IXmlSerializable implementation is only for exposing under WCF DataContractSerializer. The funcionality is exposed to derived class through the ReadFrom\\WriteTo methods")]
        void IXmlSerializable.WriteXml(XmlWriter writer)
        {
            if (writer == null)
            {
                throw new ArgumentNullException("writer");
            }
            WriteItem(writer);
        }

        public override void ReadFrom(XmlReader reader)
        {
            if (!CanRead(reader))
            {
                throw new XmlException(String.Format(SR.UnknownItemXml, reader.LocalName, reader.NamespaceURI));
            }
            ReadItem(reader);
        }

        public override void WriteTo(XmlWriter writer)
        {
            if (writer == null)
            {
                throw new ArgumentNullException("writer");
            }
            writer.WriteStartElement(Rss20Constants.ItemTag, Rss20Constants.Rss20Namespace);
            WriteItem(writer);
            writer.WriteEndElement();
        }

        protected override SyndicationItem CreateItemInstance()
        {
            return SyndicationItemFormatter.CreateItemInstance(_itemType);
        }

        private void ReadItem(XmlReader reader)
        {
            SetItem(CreateItemInstance());
            _feedSerializer.ReadItemFrom(XmlDictionaryReader.CreateDictionaryReader(reader), this.Item);
        }

        private void WriteItem(XmlWriter writer)
        {
            if (this.Item == null)
            {
                throw new InvalidOperationException(SR.ItemFormatterDoesNotHaveItem);
            }
            XmlDictionaryWriter w = XmlDictionaryWriter.CreateDictionaryWriter(writer);
            _feedSerializer.WriteItemContents(w, this.Item);
        }
    }

    [TypeForwardedFrom("System.ServiceModel.Web, Version=3.5.0.0, Culture=neutral, PublicKeyToken=31bf3856ad364e35")]
    [XmlRoot(ElementName = Rss20Constants.ItemTag, Namespace = Rss20Constants.Rss20Namespace)]
    public class Rss20ItemFormatter<TSyndicationItem> : Rss20ItemFormatter, IXmlSerializable
        where TSyndicationItem : SyndicationItem, new()
    {
        public Rss20ItemFormatter()
            : base(typeof(TSyndicationItem))
        {
        }
        public Rss20ItemFormatter(TSyndicationItem itemToWrite)
            : base(itemToWrite)
        {
        }
        public Rss20ItemFormatter(TSyndicationItem itemToWrite, bool serializeExtensionsAsAtom)
            : base(itemToWrite, serializeExtensionsAsAtom)
        {
        }

        protected override SyndicationItem CreateItemInstance()
        {
            return new TSyndicationItem();
        }
    }
}<|MERGE_RESOLUTION|>--- conflicted
+++ resolved
@@ -8,13 +8,9 @@
     using System;
     using System.Diagnostics.CodeAnalysis;
     using System.Runtime.CompilerServices;
-<<<<<<< HEAD
-    using Microsoft.ServiceModel.Syndication.Resources;
-=======
     using System.Xml;
     using System.Xml.Schema;
     using System.Xml.Serialization;
->>>>>>> 67f08b5f
 
     [TypeForwardedFrom("System.ServiceModel.Web, Version=3.5.0.0, Culture=neutral, PublicKeyToken=31bf3856ad364e35")]
     [XmlRoot(ElementName = Rss20Constants.ItemTag, Namespace = Rss20Constants.Rss20Namespace)]
