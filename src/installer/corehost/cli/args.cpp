--- conflicted
+++ resolved
@@ -22,11 +22,7 @@
  * Setup the shared store directories.
  *
  *  o %DOTNET_SHARED_STORE% -- multiple delimited paths
-<<<<<<< HEAD
- *  o $HOME/.dotnet/{x86|x64}/tfm or %USERPROFILE%\.dotnet\{x86|x64}\<tfm>
-=======
  *  o $HOME/.dotnet/{x86|x64}/store/arch/tfm or %USERPROFILE%\.dotnet\{x86|x64}\store\<arch>\<tfm>
->>>>>>> c2bfd67f
  *  o dotnet.exe relative shared store\<arch>\<tfm>
  *  o Global location
  *      Windows: C:\Program Files (x86) or
