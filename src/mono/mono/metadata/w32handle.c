/**
 * \file
 * Generic and internal operations on handles
 *
 * Author:
 *	Dick Porter (dick@ximian.com)
 *	Ludovic Henry (luhenry@microsoft.com)
 *
 * (C) 2002-2011 Novell, Inc.
 * Copyright 2011 Xamarin Inc
 * Licensed under the MIT license. See LICENSE file in the project root for full license information.
 */

#include <config.h>
#include <glib.h>

#include "w32handle.h"

#include "utils/atomic.h"
#include "utils/mono-logger-internals.h"
#include "utils/mono-os-mutex.h"
#include "utils/mono-proclib.h"
#include "utils/mono-threads.h"
#include "utils/mono-time.h"

#undef DEBUG_REFS

#define SLOT_MAX		(1024 * 32)

/* must be a power of 2 */
#define HANDLE_PER_SLOT	(256)

typedef struct {
	MonoW32HandleType type;
	guint ref;
	gboolean signalled;
	gboolean in_use;
	mono_mutex_t signal_mutex;
	mono_cond_t signal_cond;
	gpointer specific;
} MonoW32HandleBase;

static MonoW32HandleCapability handle_caps [MONO_W32HANDLE_COUNT];
static MonoW32HandleOps *handle_ops [MONO_W32HANDLE_COUNT];

/*
 * We can hold SLOT_MAX * HANDLE_PER_SLOT handles.
 * If 4M handles are not enough... Oh, well... we will crash.
 */
#define SLOT_INDEX(x)	(x / HANDLE_PER_SLOT)
#define SLOT_OFFSET(x)	(x % HANDLE_PER_SLOT)

static MonoW32HandleBase *private_handles [SLOT_MAX];
static guint32 private_handles_count = 0;
static guint32 private_handles_slots_count = 0;

guint32 mono_w32handle_fd_reserve;

/*
 * This is an internal handle which is used for handling waiting for multiple handles.
 * Threads which wait for multiple handles wait on this one handle, and when a handle
 * is signalled, this handle is signalled too.
 */
static mono_mutex_t global_signal_mutex;
static mono_cond_t global_signal_cond;

static mono_mutex_t scan_mutex;

static gboolean shutting_down = FALSE;

static gboolean
type_is_fd (MonoW32HandleType type)
{
	switch (type) {
	case MONO_W32HANDLE_FILE:
	case MONO_W32HANDLE_CONSOLE:
	case MONO_W32HANDLE_SOCKET:
	case MONO_W32HANDLE_PIPE:
		return TRUE;
	default:
		return FALSE;
	}
}

static gboolean
mono_w32handle_lookup_data (gpointer handle, MonoW32HandleBase **handle_data)
{
	gsize index, offset;

	g_assert (handle_data);

	index = SLOT_INDEX ((gsize) handle);
	if (index >= SLOT_MAX)
		return FALSE;
	if (!private_handles [index])
		return FALSE;

	offset = SLOT_OFFSET ((gsize) handle);
	if (private_handles [index][offset].type == MONO_W32HANDLE_UNUSED)
		return FALSE;

	*handle_data = &private_handles [index][offset];
	return TRUE;
}

MonoW32HandleType
mono_w32handle_get_type (gpointer handle)
{
	MonoW32HandleBase *handle_data;

	if (!mono_w32handle_lookup_data (handle, &handle_data))
		return MONO_W32HANDLE_UNUSED;	/* An impossible type */

	return handle_data->type;
}

static const gchar*
mono_w32handle_ops_typename (MonoW32HandleType type);

const gchar*
mono_w32handle_get_typename (MonoW32HandleType type)
{
	return mono_w32handle_ops_typename (type);
}

void
mono_w32handle_set_signal_state (gpointer handle, gboolean state, gboolean broadcast)
{
	MonoW32HandleBase *handle_data;

	if (!mono_w32handle_lookup_data (handle, &handle_data)) {
		return;
	}

#ifdef DEBUG
	g_message ("%s: setting state of %p to %s (broadcast %s)", __func__,
		   handle, state?"TRUE":"FALSE", broadcast?"TRUE":"FALSE");
#endif

	if (state == TRUE) {
		/* Tell everyone blocking on a single handle */

		/* The condition the global signal cond is waiting on is the signalling of
		 * _any_ handle. So lock it before setting the signalled state.
		 */
		mono_os_mutex_lock (&global_signal_mutex);

		/* This function _must_ be called with
		 * handle->signal_mutex locked
		 */
		handle_data->signalled=state;

		if (broadcast == TRUE) {
			mono_os_cond_broadcast (&handle_data->signal_cond);
		} else {
			mono_os_cond_signal (&handle_data->signal_cond);
		}

		/* Tell everyone blocking on multiple handles that something
		 * was signalled
		 */
		mono_os_cond_broadcast (&global_signal_cond);

		mono_os_mutex_unlock (&global_signal_mutex);
	} else {
		handle_data->signalled=state;
	}
}

gboolean
mono_w32handle_issignalled (gpointer handle)
{
	MonoW32HandleBase *handle_data;

	if (!mono_w32handle_lookup_data (handle, &handle_data)) {
		return(FALSE);
	}

	return handle_data->signalled;
}

static void
mono_w32handle_set_in_use (gpointer handle, gboolean in_use)
{
	MonoW32HandleBase *handle_data;

	if (!mono_w32handle_lookup_data (handle, &handle_data))
		g_assert_not_reached ();

	handle_data->in_use = in_use;
}

static void
mono_w32handle_lock_signal_mutex (void)
{
#ifdef DEBUG
	g_message ("%s: lock global signal mutex", __func__);
#endif

	mono_os_mutex_lock (&global_signal_mutex);
}

static void
mono_w32handle_unlock_signal_mutex (void)
{
#ifdef DEBUG
	g_message ("%s: unlock global signal mutex", __func__);
#endif

	mono_os_mutex_unlock (&global_signal_mutex);
}

static void
mono_w32handle_ref (gpointer handle);

static void
mono_w32handle_unref (gpointer handle);

void
mono_w32handle_lock_handle (gpointer handle)
{
	MonoW32HandleBase *handle_data;

	if (!mono_w32handle_lookup_data (handle, &handle_data))
		g_error ("%s: failed to lookup handle %p", __func__, handle);

	mono_w32handle_ref (handle);

	mono_os_mutex_lock (&handle_data->signal_mutex);

	mono_trace (G_LOG_LEVEL_DEBUG, MONO_TRACE_W32HANDLE, "%s: lock handle %p", __func__, handle);
}

gboolean
mono_w32handle_trylock_handle (gpointer handle)
{
	MonoW32HandleBase *handle_data;
	gboolean locked;

	mono_trace (G_LOG_LEVEL_DEBUG, MONO_TRACE_W32HANDLE, "%s: trylock handle %p", __func__, handle);

	if (!mono_w32handle_lookup_data (handle, &handle_data))
		g_error ("%s: failed to lookup handle %p", __func__, handle);

	mono_w32handle_ref (handle);

	locked = mono_os_mutex_trylock (&handle_data->signal_mutex) == 0;
	if (!locked)
		mono_w32handle_unref (handle);

	mono_trace (G_LOG_LEVEL_DEBUG, MONO_TRACE_W32HANDLE, "%s: trylock handle %p, locked: %s", __func__, handle, locked ? "true" : "false");

	return locked;
}

void
mono_w32handle_unlock_handle (gpointer handle)
{
	MonoW32HandleBase *handle_data;

	if (!mono_w32handle_lookup_data (handle, &handle_data))
		g_error ("%s: failed to lookup handle %p", __func__, handle);

	mono_trace (G_LOG_LEVEL_DEBUG, MONO_TRACE_W32HANDLE, "%s: unlock handle %p", __func__, handle);

	mono_os_mutex_unlock (&handle_data->signal_mutex);

	mono_w32handle_unref (handle);
}

void
mono_w32handle_init (void)
{
	static gboolean initialized = FALSE;

	if (initialized)
		return;

	g_assert ((sizeof (handle_ops) / sizeof (handle_ops[0]))
		  == MONO_W32HANDLE_COUNT);

	/* This is needed by the code in mono_w32handle_new_internal */
	mono_w32handle_fd_reserve = (eg_getdtablesize () + (HANDLE_PER_SLOT - 1)) & ~(HANDLE_PER_SLOT - 1);

	do {
		/*
		 * The entries in private_handles reserved for fds are allocated lazily to
		 * save memory.
		 */

		private_handles_count += HANDLE_PER_SLOT;
		private_handles_slots_count ++;
	} while(mono_w32handle_fd_reserve > private_handles_count);

	mono_os_mutex_init (&scan_mutex);

	mono_os_cond_init (&global_signal_cond);
	mono_os_mutex_init (&global_signal_mutex);

	initialized = TRUE;
}

void
mono_w32handle_cleanup (void)
{
	int i;

	g_assert (!shutting_down);
	shutting_down = TRUE;

	for (i = 0; i < SLOT_MAX; ++i)
		g_free (private_handles [i]);
}

static gsize
mono_w32handle_ops_typesize (MonoW32HandleType type);

static void mono_w32handle_init_handle (MonoW32HandleBase *handle,
			       MonoW32HandleType type, gpointer handle_specific)
{
	g_assert (handle->ref == 0);

	handle->type = type;
	handle->signalled = FALSE;
	handle->ref = 1;

	mono_os_cond_init (&handle->signal_cond);
	mono_os_mutex_init (&handle->signal_mutex);

	if (handle_specific)
		handle->specific = g_memdup (handle_specific, mono_w32handle_ops_typesize (type));
}

/*
 * mono_w32handle_new_internal:
 * @type: Init handle to this type
 *
 * Search for a free handle and initialize it. Return the handle on
 * success and 0 on failure.  This is only called from
 * mono_w32handle_new, and scan_mutex must be held.
 */
static guint32 mono_w32handle_new_internal (MonoW32HandleType type,
					  gpointer handle_specific)
{
	guint32 i, k, count;
	static guint32 last = 0;
	gboolean retry = FALSE;
	
	/* A linear scan should be fast enough.  Start from the last
	 * allocation, assuming that handles are allocated more often
	 * than they're freed. Leave the space reserved for file
	 * descriptors
	 */

	if (last < mono_w32handle_fd_reserve) {
		last = mono_w32handle_fd_reserve;
	} else {
		retry = TRUE;
	}

again:
	count = last;
	for(i = SLOT_INDEX (count); i < private_handles_slots_count; i++) {
		if (private_handles [i]) {
			for (k = SLOT_OFFSET (count); k < HANDLE_PER_SLOT; k++) {
				MonoW32HandleBase *handle = &private_handles [i][k];

				if(handle->type == MONO_W32HANDLE_UNUSED) {
					last = count + 1;

					mono_w32handle_init_handle (handle, type, handle_specific);
					return (count);
				}
				count++;
			}
		}
	}

	if(retry && last > mono_w32handle_fd_reserve) {
		/* Try again from the beginning */
		last = mono_w32handle_fd_reserve;
		goto again;
	}

	/* Will need to expand the array.  The caller will sort it out */

	return(0);
}

gpointer
mono_w32handle_new (MonoW32HandleType type, gpointer handle_specific)
{
	guint32 handle_idx = 0;
	gpointer handle;

	g_assert (!shutting_down);

	g_assert(!type_is_fd(type));

	mono_os_mutex_lock (&scan_mutex);

	while ((handle_idx = mono_w32handle_new_internal (type, handle_specific)) == 0) {
		/* Try and expand the array, and have another go */
		int idx = SLOT_INDEX (private_handles_count);
		if (idx >= SLOT_MAX) {
			break;
		}

		private_handles [idx] = g_new0 (MonoW32HandleBase, HANDLE_PER_SLOT);

		private_handles_count += HANDLE_PER_SLOT;
		private_handles_slots_count ++;
	}

	mono_os_mutex_unlock (&scan_mutex);

	if (handle_idx == 0) {
		/* We ran out of slots */
		handle = INVALID_HANDLE_VALUE;
		mono_trace (G_LOG_LEVEL_DEBUG, MONO_TRACE_W32HANDLE, "%s: failed to create %s handle", __func__, mono_w32handle_ops_typename (type));
		goto done;
	}

	/* Make sure we left the space for fd mappings */
	g_assert (handle_idx >= mono_w32handle_fd_reserve);

	handle = GUINT_TO_POINTER (handle_idx);

	mono_trace (G_LOG_LEVEL_DEBUG, MONO_TRACE_W32HANDLE, "%s: create %s handle %p", __func__, mono_w32handle_ops_typename (type), handle);

done:
	return(handle);
}

gpointer mono_w32handle_new_fd (MonoW32HandleType type, int fd,
			      gpointer handle_specific)
{
	MonoW32HandleBase *handle_data;
	int fd_index, fd_offset;

	g_assert (!shutting_down);

	g_assert(type_is_fd(type));

	if (fd >= mono_w32handle_fd_reserve) {
		mono_trace (G_LOG_LEVEL_DEBUG, MONO_TRACE_W32HANDLE, "%s: failed to create %s handle, fd is too big", __func__, mono_w32handle_ops_typename (type));

		return(GUINT_TO_POINTER (INVALID_HANDLE_VALUE));
	}

	fd_index = SLOT_INDEX (fd);
	fd_offset = SLOT_OFFSET (fd);

	mono_os_mutex_lock (&scan_mutex);
	/* Initialize the array entries on demand */
	if (!private_handles [fd_index]) {
		if (!private_handles [fd_index])
			private_handles [fd_index] = g_new0 (MonoW32HandleBase, HANDLE_PER_SLOT);
	}

	handle_data = &private_handles [fd_index][fd_offset];

	if (handle_data->type != MONO_W32HANDLE_UNUSED) {
		mono_os_mutex_unlock (&scan_mutex);
		mono_trace (G_LOG_LEVEL_DEBUG, MONO_TRACE_W32HANDLE, "%s: failed to create %s handle, fd is already in use", __func__, mono_w32handle_ops_typename (type));
		/* FIXME: clean up this handle?  We can't do anything
		 * with the fd, cos thats the new one
		 */
		return(GUINT_TO_POINTER (INVALID_HANDLE_VALUE));
	}

	mono_trace (G_LOG_LEVEL_DEBUG, MONO_TRACE_W32HANDLE, "%s: create %s handle %p", __func__, mono_w32handle_ops_typename (type), GUINT_TO_POINTER(fd));

	mono_w32handle_init_handle (handle_data, type, handle_specific);

	mono_os_mutex_unlock (&scan_mutex);

	return(GUINT_TO_POINTER(fd));
}

static gboolean
mono_w32handle_ref_core (gpointer handle, MonoW32HandleBase *handle_data);

static gboolean
mono_w32handle_unref_core (gpointer handle, MonoW32HandleBase *handle_data);

static void
w32handle_destroy (gpointer handle);

gpointer
mono_w32handle_duplicate (gpointer handle)
{
	MonoW32HandleBase *handle_data;

	if (handle == INVALID_HANDLE_VALUE)
		return handle;
	if (!mono_w32handle_lookup_data (handle, &handle_data))
		return INVALID_HANDLE_VALUE;
	if (handle == (gpointer) 0 && handle_data->type != MONO_W32HANDLE_CONSOLE)
		return handle;

	if (!mono_w32handle_ref_core (handle, handle_data))
		g_error ("%s: failed to ref handle %p", __func__, handle);

	return handle;
}

gboolean
mono_w32handle_close (gpointer handle)
{
	MonoW32HandleBase *handle_data;
	gboolean destroy;

	if (handle == INVALID_HANDLE_VALUE)
		return FALSE;
	if (!mono_w32handle_lookup_data (handle, &handle_data))
		return FALSE;
	if (handle == (gpointer) 0 && handle_data->type != MONO_W32HANDLE_CONSOLE) {
		/* Problem: because we map file descriptors to the
		 * same-numbered handle we can't tell the difference
		 * between a bogus handle and the handle to stdin.
		 * Assume that it's the console handle if that handle
		 * exists... */
		return FALSE;
	}

	destroy = mono_w32handle_unref_core (handle, handle_data);
	if (destroy)
		w32handle_destroy (handle);

	return TRUE;
}

gboolean
mono_w32handle_lookup (gpointer handle, MonoW32HandleType type,
			      gpointer *handle_specific)
{
	MonoW32HandleBase *handle_data;

	g_assert (handle_specific);

	if (!mono_w32handle_lookup_data (handle, &handle_data)) {
		return(FALSE);
	}

	if (handle_data->type != type) {
		return(FALSE);
	}

	*handle_specific = handle_data->specific;

	return(TRUE);
}

void
mono_w32handle_foreach (gboolean (*on_each)(gpointer handle, gpointer data, gpointer user_data), gpointer user_data)
{
	GPtrArray *handles_to_destroy;
	guint32 i, k;

	handles_to_destroy = NULL;

	mono_os_mutex_lock (&scan_mutex);

	for (i = SLOT_INDEX (0); i < private_handles_slots_count; i++) {
		if (!private_handles [i])
			continue;
		for (k = SLOT_OFFSET (0); k < HANDLE_PER_SLOT; k++) {
			MonoW32HandleBase *handle_data = NULL;
			gpointer handle;
			gboolean destroy, finished;

			handle_data = &private_handles [i][k];
			if (handle_data->type == MONO_W32HANDLE_UNUSED)
				continue;

			handle = GUINT_TO_POINTER (i * HANDLE_PER_SLOT + k);

			if (!mono_w32handle_ref_core (handle, handle_data)) {
				/* we are racing with mono_w32handle_unref:
				 *  the handle ref has been decremented, but it
				 *  hasn't yet been destroyed. */
				continue;
			}

			finished = on_each (handle, handle_data->specific, user_data);

			/* we might have to destroy the handle here, as
			 * it could have been unrefed in another thread */
			destroy = mono_w32handle_unref_core (handle, handle_data);
			if (destroy) {
				/* we do not destroy it while holding the scan_mutex
				 * lock, because w32handle_destroy also needs to take
				 * the lock, and it calls user code which might lead
				 * to a deadlock */
				if (!handles_to_destroy)
					handles_to_destroy = g_ptr_array_sized_new (4);
				g_ptr_array_add (handles_to_destroy, handle);
			}

			if (finished)
				goto done;
		}
	}

done:
	mono_os_mutex_unlock (&scan_mutex);

	if (handles_to_destroy) {
		for (i = 0; i < handles_to_destroy->len; ++i)
			w32handle_destroy (handles_to_destroy->pdata [i]);

		g_ptr_array_free (handles_to_destroy, TRUE);
	}
}

static gboolean
mono_w32handle_ref_core (gpointer handle, MonoW32HandleBase *handle_data)
{
	guint old, new;

	do {
		old = handle_data->ref;
		if (old == 0)
			return FALSE;

		new = old + 1;
	} while (InterlockedCompareExchange ((gint32*) &handle_data->ref, new, old) != old);

	mono_trace (G_LOG_LEVEL_DEBUG, MONO_TRACE_W32HANDLE, "%s: ref %s handle %p, ref: %d -> %d",
		__func__, mono_w32handle_ops_typename (handle_data->type), handle, old, new);

	return TRUE;
}

static gboolean
mono_w32handle_unref_core (gpointer handle, MonoW32HandleBase *handle_data)
{
	MonoW32HandleType type;
	guint old, new;

	type = handle_data->type;

	do {
		old = handle_data->ref;
		if (!(old >= 1))
			g_error ("%s: handle %p has ref %d, it should be >= 1", __func__, handle, old);

		new = old - 1;
	} while (InterlockedCompareExchange ((gint32*) &handle_data->ref, new, old) != old);

	/* handle_data might contain invalid data from now on, if
	 * another thread is unref'ing this handle at the same time */

	mono_trace (G_LOG_LEVEL_DEBUG, MONO_TRACE_W32HANDLE, "%s: unref %s handle %p, ref: %d -> %d destroy: %s",
		__func__, mono_w32handle_ops_typename (type), handle, old, new, new == 0 ? "true" : "false");

	return new == 0;
}

static void
mono_w32handle_ref (gpointer handle)
{
	MonoW32HandleBase *handle_data;

	if (!mono_w32handle_lookup_data (handle, &handle_data))
		g_error ("%s: failed to ref handle %p, unknown handle", __func__, handle);

	if (!mono_w32handle_ref_core (handle, handle_data))
		g_error ("%s: failed to ref handle %p", __func__, handle);
}

static void (*_wapi_handle_ops_get_close_func (MonoW32HandleType type))(gpointer, gpointer);

static void
w32handle_destroy (gpointer handle)
{
	/* Need to copy the handle info, reset the slot in the
	 * array, and _only then_ call the close function to
	 * avoid race conditions (eg file descriptors being
	 * closed, and another file being opened getting the
	 * same fd racing the memset())
	 */
	MonoW32HandleBase *handle_data;
	MonoW32HandleType type;
	gpointer handle_specific;
	void (*close_func)(gpointer, gpointer);

	if (!mono_w32handle_lookup_data (handle, &handle_data))
		g_error ("%s: unknown handle %p", __func__, handle);

	g_assert (!handle_data->in_use);

	type = handle_data->type;
	handle_specific = handle_data->specific;

	mono_os_mutex_lock (&scan_mutex);

	mono_trace (G_LOG_LEVEL_DEBUG, MONO_TRACE_W32HANDLE, "%s: destroy %s handle %p", __func__, mono_w32handle_ops_typename (type), handle);

	mono_os_mutex_destroy (&handle_data->signal_mutex);
	mono_os_cond_destroy (&handle_data->signal_cond);

	memset (handle_data, 0, sizeof (MonoW32HandleBase));

	mono_os_mutex_unlock (&scan_mutex);

	close_func = _wapi_handle_ops_get_close_func (type);
	if (close_func != NULL) {
		close_func (handle, handle_specific);
	}

	memset (handle_specific, 0, mono_w32handle_ops_typesize (type));

	g_free (handle_specific);
}

/* The handle must not be locked on entry to this function */
static void
mono_w32handle_unref (gpointer handle)
{
	MonoW32HandleBase *handle_data;
	gboolean destroy;

	if (!mono_w32handle_lookup_data (handle, &handle_data))
		g_error ("%s: failed to unref handle %p, unknown handle", __func__, handle);

	destroy = mono_w32handle_unref_core (handle, handle_data);
	if (destroy)
		w32handle_destroy (handle);
}

static void
mono_w32handle_ops_close (gpointer handle, gpointer data);

void
mono_w32handle_force_close (gpointer handle, gpointer data)
{
	mono_w32handle_ops_close (handle, data);
}

void
mono_w32handle_register_ops (MonoW32HandleType type, MonoW32HandleOps *ops)
{
	handle_ops [type] = ops;
}

void mono_w32handle_register_capabilities (MonoW32HandleType type,
					 MonoW32HandleCapability caps)
{
	handle_caps[type] = caps;
}

gboolean mono_w32handle_test_capabilities (gpointer handle,
					 MonoW32HandleCapability caps)
{
	MonoW32HandleBase *handle_data;
	MonoW32HandleType type;

	if (!mono_w32handle_lookup_data (handle, &handle_data)) {
		return(FALSE);
	}

	type = handle_data->type;

	mono_trace (G_LOG_LEVEL_DEBUG, MONO_TRACE_W32HANDLE, "%s: testing 0x%x against 0x%x (%d)", __func__,
		   handle_caps[type], caps, handle_caps[type] & caps);

	return((handle_caps[type] & caps) != 0);
}

static void (*_wapi_handle_ops_get_close_func (MonoW32HandleType type))(gpointer, gpointer)
{
	if (handle_ops[type] != NULL &&
	    handle_ops[type]->close != NULL) {
		return (handle_ops[type]->close);
	}

	return (NULL);
}

static void
mono_w32handle_ops_close (gpointer handle, gpointer data)
{
	MonoW32HandleBase *handle_data;
	MonoW32HandleType type;

	if (!mono_w32handle_lookup_data (handle, &handle_data)) {
		return;
	}

	type = handle_data->type;

	if (handle_ops[type] != NULL &&
	    handle_ops[type]->close != NULL) {
		handle_ops[type]->close (handle, data);
	}
}

static void
mono_w32handle_ops_details (MonoW32HandleType type, gpointer data)
{
	if (handle_ops[type] != NULL &&
	    handle_ops[type]->details != NULL) {
		handle_ops[type]->details (data);
	}
}

static const gchar*
mono_w32handle_ops_typename (MonoW32HandleType type)
{
	g_assert (handle_ops [type]);
	g_assert (handle_ops [type]->typename);
	return handle_ops [type]->typename ();
}

static gsize
mono_w32handle_ops_typesize (MonoW32HandleType type)
{
	g_assert (handle_ops [type]);
	g_assert (handle_ops [type]->typesize);
	return handle_ops [type]->typesize ();
}

static void
mono_w32handle_ops_signal (gpointer handle)
{
	MonoW32HandleBase *handle_data;
	MonoW32HandleType type;

	if (!mono_w32handle_lookup_data (handle, &handle_data)) {
		return;
	}

	type = handle_data->type;

	if (handle_ops[type] != NULL && handle_ops[type]->signal != NULL) {
		handle_ops[type]->signal (handle, handle_data->specific);
	}
}

static gboolean
mono_w32handle_ops_own (gpointer handle, gboolean *abandoned)
{
	MonoW32HandleBase *handle_data;
	MonoW32HandleType type;

	if (!mono_w32handle_lookup_data (handle, &handle_data)) {
		return(FALSE);
	}

	type = handle_data->type;

	if (handle_ops[type] != NULL && handle_ops[type]->own_handle != NULL) {
		return(handle_ops[type]->own_handle (handle, abandoned));
	} else {
		return(FALSE);
	}
}

static gboolean
mono_w32handle_ops_isowned (gpointer handle)
{
	MonoW32HandleBase *handle_data;
	MonoW32HandleType type;

	if (!mono_w32handle_lookup_data (handle, &handle_data)) {
		return(FALSE);
	}

	type = handle_data->type;

	if (handle_ops[type] != NULL && handle_ops[type]->is_owned != NULL) {
		return(handle_ops[type]->is_owned (handle));
	} else {
		return(FALSE);
	}
}

static MonoW32HandleWaitRet
mono_w32handle_ops_specialwait (gpointer handle, guint32 timeout, gboolean *alerted)
{
	MonoW32HandleBase *handle_data;
	MonoW32HandleType type;

	if (!mono_w32handle_lookup_data (handle, &handle_data)) {
		return MONO_W32HANDLE_WAIT_RET_FAILED;
	}

	type = handle_data->type;

	if (handle_ops[type] != NULL &&
	    handle_ops[type]->special_wait != NULL) {
		return(handle_ops[type]->special_wait (handle, timeout, alerted));
	} else {
		return MONO_W32HANDLE_WAIT_RET_FAILED;
	}
}

static void
mono_w32handle_ops_prewait (gpointer handle)
{
	MonoW32HandleBase *handle_data;
	MonoW32HandleType type;

	if (!mono_w32handle_lookup_data (handle, &handle_data)) {
		return;
	}

	type = handle_data->type;

	if (handle_ops[type] != NULL &&
	    handle_ops[type]->prewait != NULL) {
		handle_ops[type]->prewait (handle);
	}
}

static void
spin (guint32 ms)
{
#ifdef HOST_WIN32
	SleepEx (ms, TRUE);
#else
	struct timespec sleepytime;

	g_assert (ms < 1000);

	sleepytime.tv_sec = 0;
	sleepytime.tv_nsec = ms * 1000000;
	nanosleep (&sleepytime, NULL);
#endif /* HOST_WIN32 */
}

static void
mono_w32handle_lock_handles (gpointer *handles, gsize numhandles)
{
	guint32 i, iter=0;

	/* Lock all the handles, with backoff */
again:
	for(i=0; i<numhandles; i++) {
		gpointer handle = handles[i];

		mono_trace (G_LOG_LEVEL_DEBUG, MONO_TRACE_W32HANDLE, "%s: attempting to lock %p", __func__, handle);

		if (!mono_w32handle_trylock_handle (handle)) {
			/* Bummer */

			mono_trace (G_LOG_LEVEL_DEBUG, MONO_TRACE_W32HANDLE, "%s: attempt failed for %p.", __func__,
				   handle);

			while (i--) {
				handle = handles[i];

				mono_w32handle_unlock_handle (handle);
			}

			/* If iter ever reaches 100 the nanosleep will
			 * return EINVAL immediately, but we have a
			 * design flaw if that happens.
			 */
			iter++;
			if(iter==100) {
				g_warning ("%s: iteration overflow!",
					   __func__);
				iter=1;
			}

			mono_trace (G_LOG_LEVEL_DEBUG, MONO_TRACE_W32HANDLE, "%s: Backing off for %d ms", __func__,
				   iter*10);
			spin (10 * iter);

			goto again;
		}
	}

	mono_trace (G_LOG_LEVEL_DEBUG, MONO_TRACE_W32HANDLE, "%s: Locked all handles", __func__);
}

static void
mono_w32handle_unlock_handles (gpointer *handles, gsize numhandles)
{
	guint32 i;

	for(i=0; i<numhandles; i++) {
		gpointer handle = handles[i];

		mono_trace (G_LOG_LEVEL_DEBUG, MONO_TRACE_W32HANDLE, "%s: unlocking handle %p", __func__, handle);

		mono_w32handle_unlock_handle (handle);
	}
}

static int
mono_w32handle_timedwait_signal_naked (mono_cond_t *cond, mono_mutex_t *mutex, guint32 timeout, gboolean poll, gboolean *alerted)
{
	int res;

	if (!poll) {
		res = mono_os_cond_timedwait (cond, mutex, timeout);
	} else {
		/* This is needed when waiting for process handles */
		if (!alerted) {
			/*
			 * pthread_cond_(timed)wait() can return 0 even if the condition was not
			 * signalled.  This happens at least on Darwin.  We surface this, i.e., we
			 * get spurious wake-ups.
			 *
			 * http://pubs.opengroup.org/onlinepubs/007908775/xsh/pthread_cond_wait.html
			 */
			res = mono_os_cond_timedwait (cond, mutex, timeout);
		} else {
			if (timeout < 100) {
				/* Real timeout is less than 100ms time */
				res = mono_os_cond_timedwait (cond, mutex, timeout);
			} else {
				res = mono_os_cond_timedwait (cond, mutex, 100);

				/* Mask the fake timeout, this will cause
				 * another poll if the cond was not really signaled
				 */
				if (res == -1)
					res = 0;
			}
		}
	}

	return res;
}

static void
signal_global (gpointer unused)
{
	/* If we reach here, then interrupt token is set to the flag value, which
	 * means that the target thread is either
	 * - before the first CAS in timedwait, which means it won't enter the wait.
	 * - it is after the first CAS, so it is already waiting, or it will enter
	 *    the wait, and it will be interrupted by the broadcast. */
	mono_os_mutex_lock (&global_signal_mutex);
	mono_os_cond_broadcast (&global_signal_cond);
	mono_os_mutex_unlock (&global_signal_mutex);
}

static int
mono_w32handle_timedwait_signal (guint32 timeout, gboolean poll, gboolean *alerted)
{
	int res;

	mono_trace (G_LOG_LEVEL_DEBUG, MONO_TRACE_W32HANDLE, "%s: waiting for global", __func__);

	if (alerted)
		*alerted = FALSE;

	if (alerted) {
		mono_thread_info_install_interrupt (signal_global, NULL, alerted);
		if (*alerted)
			return 0;
	}

	res = mono_w32handle_timedwait_signal_naked (&global_signal_cond, &global_signal_mutex, timeout, poll, alerted);

	if (alerted)
		mono_thread_info_uninstall_interrupt (alerted);

	return res;
}

static void
signal_handle_and_unref (gpointer handle)
{
	MonoW32HandleBase *handle_data;
	mono_cond_t *cond;
	mono_mutex_t *mutex;

	if (!mono_w32handle_lookup_data (handle, &handle_data))
		g_error ("cannot signal unknown handle %p", handle);

	/* If we reach here, then interrupt token is set to the flag value, which
	 * means that the target thread is either
	 * - before the first CAS in timedwait, which means it won't enter the wait.
	 * - it is after the first CAS, so it is already waiting, or it will enter
	 *    the wait, and it will be interrupted by the broadcast. */
	cond = &handle_data->signal_cond;
	mutex = &handle_data->signal_mutex;

	mono_os_mutex_lock (mutex);
	mono_os_cond_broadcast (cond);
	mono_os_mutex_unlock (mutex);

	mono_w32handle_close (handle);
}

static int
mono_w32handle_timedwait_signal_handle (gpointer handle, guint32 timeout, gboolean poll, gboolean *alerted)
{
	MonoW32HandleBase *handle_data;
	gpointer handle_duplicate;
	int res;

	if (!mono_w32handle_lookup_data (handle, &handle_data))
		g_error ("cannot wait on unknown handle %p", handle);

	mono_trace (G_LOG_LEVEL_DEBUG, MONO_TRACE_W32HANDLE, "%s: waiting for %p (type %s)", __func__, handle,
		   mono_w32handle_ops_typename (mono_w32handle_get_type (handle)));

	if (alerted)
		*alerted = FALSE;

	if (alerted) {
<<<<<<< HEAD
		mono_w32handle_ref (handle);
		mono_thread_info_install_interrupt (signal_handle_and_unref, handle, alerted);
		if (*alerted) {
			mono_w32handle_unref (handle);
=======
		mono_thread_info_install_interrupt (signal_handle_and_unref, handle_duplicate = mono_w32handle_duplicate (handle), alerted);
		if (*alerted) {
			mono_w32handle_close (handle_duplicate);
>>>>>>> 268c2895
			return 0;
		}
	}

	res = mono_w32handle_timedwait_signal_naked (&handle_data->signal_cond, &handle_data->signal_mutex, timeout, poll, alerted);

	if (alerted) {
		mono_thread_info_uninstall_interrupt (alerted);
		if (!*alerted) {
			/* if it is alerted, then the handle_duplicate is closed in the interrupt callback */
			mono_w32handle_close (handle_duplicate);
		}
	}

	return res;
}

static gboolean
dump_callback (gpointer handle, gpointer handle_specific, gpointer user_data)
{
	MonoW32HandleBase *handle_data;

	if (!mono_w32handle_lookup_data (handle, &handle_data))
		g_error ("cannot dump unknown handle %p", handle);

	g_print ("%p [%7s] signalled: %5s ref: %3d ",
		handle, mono_w32handle_ops_typename (handle_data->type), handle_data->signalled ? "true" : "false", handle_data->ref - 1 /* foreach increase ref by 1 */);
	mono_w32handle_ops_details (handle_data->type, handle_data->specific);
	g_print ("\n");

	return FALSE;
}

void mono_w32handle_dump (void)
{
	mono_w32handle_foreach (dump_callback, NULL);
}

static gboolean
own_if_signalled (gpointer handle, gboolean *abandoned)
{
	if (!mono_w32handle_issignalled (handle))
		return FALSE;

	*abandoned = FALSE;
	mono_w32handle_ops_own (handle, abandoned);
	return TRUE;
}

static gboolean
own_if_owned( gpointer handle, gboolean *abandoned)
{
	if (!mono_w32handle_ops_isowned (handle))
		return FALSE;

	*abandoned = FALSE;
	mono_w32handle_ops_own (handle, abandoned);
	return TRUE;
}

MonoW32HandleWaitRet
mono_w32handle_wait_one (gpointer handle, guint32 timeout, gboolean alertable)
{
	MonoW32HandleWaitRet ret;
	gboolean alerted;
	gint64 start;
	gboolean abandoned = FALSE;

	alerted = FALSE;

	if (mono_w32handle_test_capabilities (handle, MONO_W32HANDLE_CAP_SPECIAL_WAIT)) {
		mono_trace (G_LOG_LEVEL_DEBUG, MONO_TRACE_W32HANDLE, "%s: handle %p has special wait",
			__func__, handle);

		return mono_w32handle_ops_specialwait (handle, timeout, alertable ? &alerted : NULL);
	}

	if (!mono_w32handle_test_capabilities (handle, MONO_W32HANDLE_CAP_WAIT)) {
		mono_trace (G_LOG_LEVEL_DEBUG, MONO_TRACE_W32HANDLE, "%s: handle %p can't be waited for",
			__func__, handle);

		return MONO_W32HANDLE_WAIT_RET_FAILED;
	}

	mono_w32handle_lock_handle (handle);

	if (mono_w32handle_test_capabilities (handle, MONO_W32HANDLE_CAP_OWN)) {
		if (own_if_owned (handle, &abandoned)) {
			mono_trace (G_LOG_LEVEL_DEBUG, MONO_TRACE_W32HANDLE, "%s: handle %p already owned",
				__func__, handle);

			ret = abandoned ? MONO_W32HANDLE_WAIT_RET_ABANDONED_0 : MONO_W32HANDLE_WAIT_RET_SUCCESS_0;
			goto done;
		}
	}

	if (timeout != MONO_INFINITE_WAIT)
		start = mono_msec_ticks ();

	mono_w32handle_set_in_use (handle, TRUE);

	for (;;) {
		gint waited;

		if (own_if_signalled (handle, &abandoned)) {
			mono_trace (G_LOG_LEVEL_DEBUG, MONO_TRACE_W32HANDLE, "%s: handle %p signalled",
				__func__, handle);

			ret = abandoned ? MONO_W32HANDLE_WAIT_RET_ABANDONED_0 : MONO_W32HANDLE_WAIT_RET_SUCCESS_0;
			goto done;
		}

		mono_w32handle_ops_prewait (handle);

		if (timeout == MONO_INFINITE_WAIT) {
			waited = mono_w32handle_timedwait_signal_handle (handle, MONO_INFINITE_WAIT, FALSE, alertable ? &alerted : NULL);
		} else {
			gint64 elapsed;

			elapsed = mono_msec_ticks () - start;
			if (elapsed > timeout) {
				ret = MONO_W32HANDLE_WAIT_RET_TIMEOUT;
				goto done;
			}

			waited = mono_w32handle_timedwait_signal_handle (handle, timeout - elapsed, FALSE, alertable ? &alerted : NULL);
		}

		if (alerted) {
			ret = MONO_W32HANDLE_WAIT_RET_ALERTED;
			goto done;
		}

		if (waited != 0) {
			ret = MONO_W32HANDLE_WAIT_RET_TIMEOUT;
			goto done;
		}
	}

done:
	mono_w32handle_set_in_use (handle, FALSE);

	mono_w32handle_unlock_handle (handle);

	return ret;
}

MonoW32HandleWaitRet
mono_w32handle_wait_multiple (gpointer *handles, gsize nhandles, gboolean waitall, guint32 timeout, gboolean alertable)
{
	MonoW32HandleWaitRet ret;
	gboolean alerted, poll;
	gint i;
	gint64 start;
	gpointer handles_sorted [MONO_W32HANDLE_MAXIMUM_WAIT_OBJECTS];
	gboolean abandoned [MONO_W32HANDLE_MAXIMUM_WAIT_OBJECTS] = {0};

	if (nhandles == 0)
		return MONO_W32HANDLE_WAIT_RET_FAILED;

	if (nhandles == 1)
		return mono_w32handle_wait_one (handles [0], timeout, alertable);

	alerted = FALSE;

	if (nhandles > MONO_W32HANDLE_MAXIMUM_WAIT_OBJECTS) {
		mono_trace (G_LOG_LEVEL_DEBUG, MONO_TRACE_W32HANDLE, "%s: too many handles: %zd",
			__func__, nhandles);

		return MONO_W32HANDLE_WAIT_RET_FAILED;
	}

	for (i = 0; i < nhandles; ++i) {
		if (!mono_w32handle_test_capabilities (handles[i], MONO_W32HANDLE_CAP_WAIT)
			 && !mono_w32handle_test_capabilities (handles[i], MONO_W32HANDLE_CAP_SPECIAL_WAIT))
		{
			mono_trace (G_LOG_LEVEL_DEBUG, MONO_TRACE_W32HANDLE, "%s: handle %p can't be waited for",
				   __func__, handles [i]);

			return MONO_W32HANDLE_WAIT_RET_FAILED;
		}

		handles_sorted [i] = handles [i];
	}

	qsort (handles_sorted, nhandles, sizeof (gpointer), g_direct_equal);
	for (i = 1; i < nhandles; ++i) {
		if (handles_sorted [i - 1] == handles_sorted [i]) {
			mono_trace (G_LOG_LEVEL_DEBUG, MONO_TRACE_W32HANDLE, "%s: handle %p is duplicated",
				__func__, handles_sorted [i]);

			return MONO_W32HANDLE_WAIT_RET_FAILED;
		}
	}

	poll = FALSE;
	for (i = 0; i < nhandles; ++i) {
		if (mono_w32handle_get_type (handles [i]) == MONO_W32HANDLE_PROCESS) {
			/* Can't wait for a process handle + another handle without polling */
			poll = TRUE;
		}
	}

	if (timeout != MONO_INFINITE_WAIT)
		start = mono_msec_ticks ();

	for (i = 0; i < nhandles; ++i) {
		/* Add a reference, as we need to ensure the handle wont
		 * disappear from under us while we're waiting in the loop
		 * (not lock, as we don't want exclusive access here) */
		mono_w32handle_ref (handles [i]);
	}

	for (;;) {
		gsize count, lowest;
		gboolean signalled;
		gint waited;

		count = 0;
		lowest = nhandles;

		mono_w32handle_lock_handles (handles, nhandles);

		for (i = 0; i < nhandles; i++) {
			if ((mono_w32handle_test_capabilities (handles [i], MONO_W32HANDLE_CAP_OWN) && mono_w32handle_ops_isowned (handles [i]))
				 || mono_w32handle_issignalled (handles [i]))
			{
				count ++;

				if (i < lowest)
					lowest = i;
			}
		}

		signalled = (waitall && count == nhandles) || (!waitall && count > 0);

		if (signalled) {
			for (i = 0; i < nhandles; i++)
				own_if_signalled (handles [i], &abandoned [i]);
		}

		mono_w32handle_unlock_handles (handles, nhandles);

		if (signalled) {
			ret = MONO_W32HANDLE_WAIT_RET_SUCCESS_0 + lowest;
			for (i = lowest; i < nhandles; i++) {
				if (abandoned [i]) {
					ret = MONO_W32HANDLE_WAIT_RET_ABANDONED_0 + lowest;
					break;
				}
			}
			goto done;
		}

		for (i = 0; i < nhandles; i++) {
			mono_w32handle_ops_prewait (handles[i]);

			if (mono_w32handle_test_capabilities (handles [i], MONO_W32HANDLE_CAP_SPECIAL_WAIT)
				 && !mono_w32handle_issignalled (handles [i]))
			{
				mono_w32handle_ops_specialwait (handles [i], 0, alertable ? &alerted : NULL);
			}
		}

		mono_w32handle_lock_signal_mutex ();

		if (waitall) {
			signalled = TRUE;
			for (i = 0; i < nhandles; ++i) {
				if (!mono_w32handle_issignalled (handles [i])) {
					signalled = FALSE;
					break;
				}
			}
		} else {
			signalled = FALSE;
			for (i = 0; i < nhandles; ++i) {
				if (mono_w32handle_issignalled (handles [i])) {
					signalled = TRUE;
					break;
				}
			}
		}

		waited = 0;

		if (!signalled) {
			if (timeout == MONO_INFINITE_WAIT) {
				waited = mono_w32handle_timedwait_signal (MONO_INFINITE_WAIT, poll, alertable ? &alerted : NULL);
			} else {
				gint64 elapsed;

				elapsed = mono_msec_ticks () - start;
				if (elapsed > timeout) {
					ret = MONO_W32HANDLE_WAIT_RET_TIMEOUT;

					mono_w32handle_unlock_signal_mutex ();

					goto done;
				}

				waited = mono_w32handle_timedwait_signal (timeout - elapsed, poll, alertable ? &alerted : NULL);
			}
		}

		mono_w32handle_unlock_signal_mutex ();

		if (alerted) {
			ret = MONO_W32HANDLE_WAIT_RET_ALERTED;
			goto done;
		}

		if (waited != 0) {
			ret = MONO_W32HANDLE_WAIT_RET_TIMEOUT;
			goto done;
		}
	}

done:
	for (i = 0; i < nhandles; i++) {
		/* Unref everything we reffed above */
		mono_w32handle_unref (handles [i]);
	}

	return ret;
}

MonoW32HandleWaitRet
mono_w32handle_signal_and_wait (gpointer signal_handle, gpointer wait_handle, guint32 timeout, gboolean alertable)
{
	MonoW32HandleWaitRet ret;
	gint64 start;
	gboolean alerted;
	gboolean abandoned = FALSE;
	gpointer handles [2];

	alerted = FALSE;

	if (!mono_w32handle_test_capabilities (signal_handle, MONO_W32HANDLE_CAP_SIGNAL))
		return MONO_W32HANDLE_WAIT_RET_FAILED;
	if (!mono_w32handle_test_capabilities (wait_handle, MONO_W32HANDLE_CAP_WAIT))
		return MONO_W32HANDLE_WAIT_RET_FAILED;

	if (mono_w32handle_test_capabilities (wait_handle, MONO_W32HANDLE_CAP_SPECIAL_WAIT)) {
		g_warning ("%s: handle %p has special wait, implement me!!", __func__, wait_handle);
		return MONO_W32HANDLE_WAIT_RET_FAILED;
	}

	handles [0] = wait_handle;
	handles [1] = signal_handle;

	mono_w32handle_lock_handles (handles, 2);

	mono_w32handle_ops_signal (signal_handle);

	mono_w32handle_unlock_handle (signal_handle);

	if (mono_w32handle_test_capabilities (wait_handle, MONO_W32HANDLE_CAP_OWN)) {
		if (own_if_owned (wait_handle, &abandoned)) {
			mono_trace (G_LOG_LEVEL_DEBUG, MONO_TRACE_W32HANDLE, "%s: handle %p already owned",
				__func__, wait_handle);

			ret = abandoned ? MONO_W32HANDLE_WAIT_RET_ABANDONED_0 : MONO_W32HANDLE_WAIT_RET_SUCCESS_0;
			goto done;
		}
	}

	if (timeout != MONO_INFINITE_WAIT)
		start = mono_msec_ticks ();

	for (;;) {
		gint waited;

		if (own_if_signalled (wait_handle, &abandoned)) {
			mono_trace (G_LOG_LEVEL_DEBUG, MONO_TRACE_W32HANDLE, "%s: handle %p signalled",
				__func__, wait_handle);

			ret = abandoned ? MONO_W32HANDLE_WAIT_RET_ABANDONED_0 : MONO_W32HANDLE_WAIT_RET_SUCCESS_0;
			goto done;
		}

		mono_w32handle_ops_prewait (wait_handle);

		if (timeout == MONO_INFINITE_WAIT) {
			waited = mono_w32handle_timedwait_signal_handle (wait_handle, MONO_INFINITE_WAIT, FALSE, alertable ? &alerted : NULL);
		} else {
			gint64 elapsed;

			elapsed = mono_msec_ticks () - start;
			if (elapsed > timeout) {
				ret = MONO_W32HANDLE_WAIT_RET_TIMEOUT;
				goto done;
			}

			waited = mono_w32handle_timedwait_signal_handle (wait_handle, timeout - elapsed, FALSE, alertable ? &alerted : NULL);
		}

		if (alerted) {
			ret = MONO_W32HANDLE_WAIT_RET_ALERTED;
			goto done;
		}

		if (waited != 0) {
			ret = MONO_W32HANDLE_WAIT_RET_TIMEOUT;
			goto done;
		}
	}

done:
	mono_w32handle_unlock_handle (wait_handle);

	return ret;
}<|MERGE_RESOLUTION|>--- conflicted
+++ resolved
@@ -1107,16 +1107,9 @@
 		*alerted = FALSE;
 
 	if (alerted) {
-<<<<<<< HEAD
-		mono_w32handle_ref (handle);
-		mono_thread_info_install_interrupt (signal_handle_and_unref, handle, alerted);
-		if (*alerted) {
-			mono_w32handle_unref (handle);
-=======
 		mono_thread_info_install_interrupt (signal_handle_and_unref, handle_duplicate = mono_w32handle_duplicate (handle), alerted);
 		if (*alerted) {
 			mono_w32handle_close (handle_duplicate);
->>>>>>> 268c2895
 			return 0;
 		}
 	}
