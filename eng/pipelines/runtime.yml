# Setting batch to true, triggers one build at a time.
# if there is a push while a build in progress, it will wait,
# until the running build finishes, and produce a build with all the changes
# that happened during the last build.
trigger:
  batch: true
  branches:
    include:
    - master
    - release/*.*
  paths:
    include:
    - '*'
    - docs/manpages/*
    exclude:
    - eng/Version.Details.xml
    - docs/*
    - CODE-OF-CONDUCT.md
    - CONTRIBUTING.md
    - LICENSE.TXT
    - PATENTS.TXT
    - README.md
    - SECURITY.md
    - THIRD-PARTY-NOTICES.TXT

pr:
  branches:
    include:
    - master
    - release/*.*
  paths:
    include:
    - '*'
    - docs/manpages/*
    exclude:
    - eng/Version.Details.xml
    - docs/*
    - CODE-OF-CONDUCT.md
    - CONTRIBUTING.md
    - LICENSE.TXT
    - PATENTS.TXT
    - README.md
    - SECURITY.md
    - THIRD-PARTY-NOTICES.TXT

variables:
  - template: /eng/pipelines/common/variables.yml

jobs:
#
# Checkout repository
#
- template: /eng/pipelines/common/checkout-job.yml
  parameters:
    paths:
    - subset: coreclr
      include:
      - src/libraries/System.Private.CoreLib/*
      exclude:
      - eng/Version.Details.xml
      - '*.md'
      - LICENSE.TXT
      - PATENTS.TXT
      - THIRD-PARTY-NOTICES.TXT
      - docs/*
      - src/installer/*
      - src/mono/*
      - src/libraries/*
      - eng/pipelines/installer/*
      - eng/pipelines/mono/*
      - eng/pipelines/libraries/*
    - subset: mono
      include:
      - src/libraries/System.Private.CoreLib/*
      exclude:
      - eng/Version.Details.xml
      - '*.md'
      - LICENSE.TXT
      - PATENTS.TXT
      - THIRD-PARTY-NOTICES.TXT
      - docs/*
      - src/installer/*
      - src/coreclr/*
      - src/libraries/*
      - eng/pipelines/installer/*
      - eng/pipelines/coreclr/*
      - eng/pipelines/libraries/*
    - subset: libraries
      exclude:
      - eng/Version.Details.xml
      - '*.md'
      - LICENSE.TXT
      - PATENTS.TXT
      - THIRD-PARTY-NOTICES.TXT
      - docs/*
      - src/installer/*
      - src/mono/*
      - src/coreclr/*
      - eng/pipelines/coreclr/*
      - eng/pipelines/mono/*
      - eng/pipelines/installer/*
    - subset: installer
      include:
      - docs/manpages/*
      exclude:
      - eng/Version.Details.xml
      - '*.md'
      - LICENSE.TXT
      - PATENTS.TXT
      - THIRD-PARTY-NOTICES.TXT
      - docs/*
      - src/coreclr/*
      - src/mono/*
      - src/libraries/*
      - eng/pipelines/coreclr/*
      - eng/pipelines/mono/*
      - eng/pipelines/libraries/*

#
# Build CoreCLR checked
# Only when CoreCLR is changed
#
- template: /eng/pipelines/common/platform-matrix.yml
  parameters:
    jobTemplate: /eng/pipelines/coreclr/templates/build-job.yml
    buildConfig: checked
    platforms:
    - Linux_x64
    - Linux_arm
    - Linux_arm64
    - Linux_musl_x64
    - Windows_NT_x86
    - Windows_NT_x64
    - Windows_NT_arm
    - Windows_NT_arm64
    jobParameters:
      testGroup: innerloop
      condition: >-
        or(
          eq(dependencies.checkout.outputs['SetPathVars_coreclr.containsChange'], true),
          eq(variables['isFullMatrix'], true))

#
# Build CoreCLR OSX_x64 checked
# Only when CoreCLR or Libraries is changed
#
- template: /eng/pipelines/common/platform-matrix.yml
  parameters:
    jobTemplate: /eng/pipelines/coreclr/templates/build-job.yml
    buildConfig: checked
    platforms:
    - OSX_x64
    jobParameters:
      testGroup: innerloop
      condition: >-
        or(
          eq(dependencies.checkout.outputs['SetPathVars_coreclr.containsChange'], true),
          eq(dependencies.checkout.outputs['SetPathVars_libraries.containsChange'], true),
          eq(variables['isFullMatrix'], true))

#
# Build CoreCLR release
# Always as they are needed by Installer and we always build and test the Installer.
#
- template: /eng/pipelines/common/platform-matrix.yml
  parameters:
    jobTemplate: /eng/pipelines/coreclr/templates/build-job.yml
    buildConfig: release
    platforms:
    - OSX_x64
    - Linux_x64
    - Linux_arm
    - Linux_arm64
    - Linux_musl_x64
    - Linux_musl_arm64
    - Windows_NT_x64
    - Windows_NT_x86
    - Windows_NT_arm
    - Windows_NT_arm64
    jobParameters:
      testGroup: innerloop

#
# Build CoreCLR Formatting Job
# Only when CoreCLR is changed
#
- template: /eng/pipelines/common/platform-matrix.yml
  parameters:
    jobTemplate: /eng/pipelines/coreclr/templates/format-job.yml
    platforms:
    - Linux_x64
    - Windows_NT_x64
    jobParameters:
      condition: >-
        or(
          eq(dependencies.checkout.outputs['SetPathVars_coreclr.containsChange'], true),
          eq(variables['isFullMatrix'], true))

#
# Build Mono debug
# Only when Mono is changed
#
- template: /eng/pipelines/common/platform-matrix.yml
  parameters:
    jobTemplate: /eng/pipelines/mono/templates/build-job.yml
    runtimeFlavor: mono
    buildConfig: debug
    platforms:
    - OSX_x64
    - Linux_x64
    # - Linux_arm
    # - Linux_arm64
    - Linux_musl_x64
    # - Linux_musl_arm64
    - Windows_NT_x64
    # - Windows_NT_x86
    # - Windows_NT_arm
    # - Windows_NT_arm64
    jobParameters:
      condition: >-
        or(
          eq(dependencies.checkout.outputs['SetPathVars_mono.containsChange'], true),
          eq(variables['isFullMatrix'], true))

#
# Build Mono release
#
- template: /eng/pipelines/common/platform-matrix.yml
  parameters:
    jobTemplate: /eng/pipelines/mono/templates/build-job.yml
    runtimeFlavor: mono
    buildConfig: release
    platforms:
    - OSX_x64
    - Linux_x64
    # - Linux_arm
    # - Linux_arm64
    - Linux_musl_x64
    # - Linux_musl_arm64
    - Windows_NT_x64
    # - Windows_NT_x86
    # - Windows_NT_arm
    # - Windows_NT_arm64

#
# Build libraries using live CoreLib
# These set of libraries are built always no matter what changed
# The reason for that is because Corelib and Installer needs it and
# These are part of the test matrix for Libraries changes.
#
- template: /eng/pipelines/common/platform-matrix.yml
  parameters:
    jobTemplate: /eng/pipelines/libraries/build-job.yml
    buildConfig: Release
    platforms:
    - Linux_arm
    - Linux_musl_arm64
    - Windows_NT_arm
    - Windows_NT_arm64
    - Windows_NT_x86
    jobParameters:
      liveRuntimeBuildConfig: release

- template: /eng/pipelines/common/platform-matrix.yml
  parameters:
    jobTemplate: /eng/pipelines/libraries/build-job.yml
    buildConfig: ${{ variables.debugOnPrReleaseOnRolling }}
    platforms:
    - Linux_arm64
    - Linux_musl_x64
    - Linux_x64
    - OSX_x64
    - Windows_NT_x64
    jobParameters:
      liveRuntimeBuildConfig: release
#
# Libraries Build that only run when libraries is changed
#
- template: /eng/pipelines/common/platform-matrix.yml
  parameters:
    jobTemplate: /eng/pipelines/libraries/build-job.yml
    buildConfig: ${{ variables.debugOnPrReleaseOnRolling }}
    platforms:
    - WebAssembly_wasm
    - ${{ if eq(variables['isFullMatrix'], false) }}:
      - Windows_NT_x86
    jobParameters:
<<<<<<< HEAD
      liveCoreClrBuildConfig: release
=======
      framework: netcoreapp
      liveRuntimeBuildConfig: release
>>>>>>> fd7a5e8c
      condition: >-
        or(
          eq(dependencies.checkout.outputs['SetPathVars_libraries.containsChange'], true),
          eq(variables['isFullMatrix'], true))

- template: /eng/pipelines/common/platform-matrix.yml
  parameters:
    jobTemplate: /eng/pipelines/libraries/build-job.yml
    buildConfig: Release
    platforms:
    - Windows_NT_x86
    - ${{ if eq(variables['isFullMatrix'], true) }}:
      - Windows_NT_x64
    helixQueuesTemplate: /eng/pipelines/libraries/helix-queues-setup.yml
    jobParameters:
      isFullMatrix: ${{ variables.isFullMatrix }}
      framework: net472
      runTests: true
      testScope: innerloop
      condition: >-
        or(
          eq(dependencies.checkout.outputs['SetPathVars_libraries.containsChange'], true),
          eq(variables['isFullMatrix'], true))

- template: /eng/pipelines/common/platform-matrix.yml
  parameters:
    jobTemplate: /eng/pipelines/libraries/build-job.yml
    buildConfig: ${{ variables.debugOnPrReleaseOnRolling }}
    platforms:
    - Windows_NT_x64
    helixQueuesTemplate: /eng/pipelines/libraries/helix-queues-setup.yml
    jobParameters:
      isFullMatrix: ${{ variables.isFullMatrix }}
      framework: allConfigurations
      runTests: true
      liveRuntimeBuildConfig: release
      condition: >-
        or(
          eq(dependencies.checkout.outputs['SetPathVars_libraries.containsChange'], true),
          eq(variables['isFullMatrix'], true))

#
# Installer Build and Test
# These are always built since they only take like 15 minutes
# we expect these to be done before we finish libraries or coreclr testing.
#
- template: /eng/pipelines/installer/installer-matrix.yml
  parameters:
    buildConfig: ${{ variables.debugOnPrReleaseOnRolling }}
    platforms:
      - Linux_arm
      - Linux_musl_arm64
      - Windows_NT_x86
      - Windows_NT_arm
      - Windows_NT_arm64
    jobParameters:
      liveRuntimeBuildConfig: release
      liveLibrariesBuildConfig: Release

- template: /eng/pipelines/installer/installer-matrix.yml
  parameters:
    buildConfig: ${{ variables.debugOnPrReleaseOnRolling }}
    platforms:
      - OSX_x64
      - Linux_x64
      - Linux_arm64
      - Linux_musl_x64
      - Windows_NT_x64
    jobParameters:
      liveRuntimeBuildConfig: release
      liveLibrariesBuildConfig: ${{ variables.debugOnPrReleaseOnRolling }}

#
# Libraries Test Build
# Only when CoreCLR or Libraries is changed
#
- template: /eng/pipelines/common/platform-matrix.yml
  parameters:
    jobTemplate: /eng/pipelines/libraries/build-test-job.yml
    buildConfig: ${{ variables.debugOnPrReleaseOnRolling }}
    platforms:
    - OSX_x64
    - Linux_x64
    - Windows_NT_x64
    jobParameters:
      isOfficialBuild: false
      liveRuntimeBuildConfig: release
      testScope: innerloop
      condition: >- 
        or(
          eq(dependencies.checkout.outputs['SetPathVars_libraries.containsChange'], true),
          eq(dependencies.checkout.outputs['SetPathVars_coreclr.containsChange'], true),
          eq(variables['isFullMatrix'], true))

#
# Crossgen-comparison jobs
# Only when CoreCLR is changed
#
- template: /eng/pipelines/common/platform-matrix.yml
  parameters:
    jobTemplate: /eng/pipelines/coreclr/templates/crossgen-comparison-job.yml
    buildConfig: checked
    platforms:
    - Linux_arm
    helixQueueGroup: pr
    helixQueuesTemplate: /eng/pipelines/coreclr/templates/helix-queues-setup.yml
    jobParameters:
      liveLibrariesBuildConfig: Release
      condition: >-
        or(
          eq(dependencies.checkout.outputs['SetPathVars_coreclr.containsChange'], true),
          eq(variables['isFullMatrix'], true))

#
# CoreCLR Test builds using live libraries release build
# Only when CoreCLR is changed
#
- template: /eng/pipelines/common/platform-matrix.yml
  parameters:
    jobTemplate: /eng/pipelines/coreclr/templates/build-test-job.yml
    buildConfig: checked
    platforms:
    - Linux_arm 
    - Windows_NT_x86
    - Windows_NT_arm
    - Windows_NT_arm64
    jobParameters:
      testGroup: innerloop
      liveLibrariesBuildConfig: Release
      condition: >-
        or(
          eq(dependencies.checkout.outputs['SetPathVars_coreclr.containsChange'], true),
          eq(variables['isFullMatrix'], true))

#
# CoreCLR Test builds using live libraries debug build
# Only when CoreCLR is changed
#
- template: /eng/pipelines/common/platform-matrix.yml
  parameters:
    jobTemplate: /eng/pipelines/coreclr/templates/build-test-job.yml
    buildConfig: checked
    platforms:
    - OSX_x64
    - Linux_x64
    - Linux_arm64
    - Windows_NT_x64
    jobParameters:
      testGroup: innerloop
      liveLibrariesBuildConfig: ${{ variables.debugOnPrReleaseOnRolling }}
      condition: >-
        or(
          eq(dependencies.checkout.outputs['SetPathVars_coreclr.containsChange'], true),
          eq(variables['isFullMatrix'], true))

#
# CoreCLR Test executions using live libraries
# Only when CoreCLR is changed
#
- template: /eng/pipelines/common/platform-matrix.yml
  parameters:
    jobTemplate: /eng/pipelines/coreclr/templates/run-test-job.yml
    buildConfig: checked
    platforms:
    - Linux_arm
    - Windows_NT_x86
    - Windows_NT_arm
    helixQueueGroup: pr
    helixQueuesTemplate: /eng/pipelines/coreclr/templates/helix-queues-setup.yml
    jobParameters:
      testGroup: innerloop
      liveLibrariesBuildConfig: Release
      condition: >-
        or(
          eq(dependencies.checkout.outputs['SetPathVars_coreclr.containsChange'], true),
          eq(variables['isFullMatrix'], true))

- template: /eng/pipelines/common/platform-matrix.yml
  parameters:
    jobTemplate: /eng/pipelines/coreclr/templates/run-test-job.yml
    buildConfig: checked
    platforms:
    - OSX_x64
    - Linux_x64
    - Linux_arm64
    - Windows_NT_x64
    helixQueueGroup: pr
    helixQueuesTemplate: /eng/pipelines/coreclr/templates/helix-queues-setup.yml
    jobParameters:
      testGroup: innerloop
      liveLibrariesBuildConfig: ${{ variables.debugOnPrReleaseOnRolling }}
      condition: >-
        or(
          eq(dependencies.checkout.outputs['SetPathVars_coreclr.containsChange'], true),
          eq(variables['isFullMatrix'], true))

#
# Libraries Release Test Execution against a release mono runtime.
#
- template: /eng/pipelines/common/platform-matrix.yml
  parameters:
    jobTemplate: /eng/pipelines/libraries/run-test-job.yml
    runtimeFlavor: mono
    buildConfig: ${{ variables.debugOnPrReleaseOnRolling }}
    platforms:
    # - Windows_NT_x64
    - OSX_x64
    - Linux_x64
    helixQueuesTemplate: /eng/pipelines/libraries/helix-queues-setup.yml
    jobParameters:
      isOfficialBuild: false
      isFullMatrix: ${{ variables.isFullMatrix }}
      framework: netcoreapp
      testScope: innerloop
      liveRuntimeBuildConfig: release
      dependsOnTestBuildConfiguration: ${{ variables.debugOnPrReleaseOnRolling }}
      dependsOnTestArchitecture: x64

#
# Libraries Release Test Execution against a release coreclr runtime
# Only when the PR contains a libraries change
#
- template: /eng/pipelines/common/platform-matrix.yml
  parameters:
    jobTemplate: /eng/pipelines/libraries/run-test-job.yml
    buildConfig: Release
    platforms:
    - Windows_NT_x86
    helixQueuesTemplate: /eng/pipelines/libraries/helix-queues-setup.yml
    jobParameters:
      isOfficialBuild: false
      isFullMatrix: ${{ variables.isFullMatrix }}
      testScope: innerloop
      liveRuntimeBuildConfig: release
      dependsOnTestBuildConfiguration: ${{ variables.debugOnPrReleaseOnRolling }}
      dependsOnTestArchitecture: x64
      condition: >-
        or(
          eq(dependencies.checkout.outputs['SetPathVars_libraries.containsChange'], true),
          eq(variables['isFullMatrix'], true))

#
# Libraries Debug Test Execution against a release coreclr runtime
# Only when the PR contains a libraries change
#
- template: /eng/pipelines/common/platform-matrix.yml
  parameters:
    jobTemplate: /eng/pipelines/libraries/run-test-job.yml
    buildConfig: ${{ variables.debugOnPrReleaseOnRolling }}
    platforms:
    - Windows_NT_x64
    - OSX_x64
    - Linux_x64
    - Linux_musl_x64
    - ${{ if eq(variables['isFullMatrix'], true) }}:
      - Linux_arm
      - Linux_arm64
      - Linux_musl_arm64
    - ${{ if eq(variables['isFullMatrix'], false) }}:
      - Windows_NT_x86
    helixQueuesTemplate: /eng/pipelines/libraries/helix-queues-setup.yml
    jobParameters:
      isOfficialBuild: false
      isFullMatrix: ${{ variables.isFullMatrix }}
      testScope: innerloop
      liveRuntimeBuildConfig: release
      dependsOnTestBuildConfiguration: ${{ variables.debugOnPrReleaseOnRolling }}
      dependsOnTestArchitecture: x64
      condition: >-
        or(
          eq(dependencies.checkout.outputs['SetPathVars_libraries.containsChange'], true),
          eq(variables['isFullMatrix'], true))

#
# Libraries Test Execution against a checked runtime
# Only when the PR contains a coreclr change
#
- template: /eng/pipelines/common/platform-matrix.yml
  parameters:
    jobTemplate: /eng/pipelines/libraries/run-test-job.yml
    buildConfig: Release
    platforms:
    # - Windows_NT_arm return this when https://github.com/dotnet/runtime/issues/1097 is fixed.
    - Windows_NT_x86
    helixQueuesTemplate: /eng/pipelines/coreclr/templates/helix-queues-setup.yml
    helixQueueGroup: libraries
    jobParameters:
      testScope: innerloop
      liveRuntimeBuildConfig: checked
      dependsOnTestBuildConfiguration: ${{ variables.debugOnPrReleaseOnRolling }}
      dependsOnTestArchitecture: x64
      condition: >-
        or(
          eq(dependencies.checkout.outputs['SetPathVars_coreclr.containsChange'], true),
          eq(variables['isFullMatrix'], true))

- template: /eng/pipelines/common/platform-matrix.yml
  parameters:
    jobTemplate: /eng/pipelines/libraries/run-test-job.yml
    buildConfig: ${{ variables.debugOnPrReleaseOnRolling }}
    platforms:
    - Windows_NT_x64
    - Linux_x64
    - Linux_musl_x64
    helixQueuesTemplate: /eng/pipelines/coreclr/templates/helix-queues-setup.yml
    helixQueueGroup: libraries
    jobParameters:
      testScope: innerloop
      liveRuntimeBuildConfig: checked
      dependsOnTestBuildConfiguration: ${{ variables.debugOnPrReleaseOnRolling }}
      dependsOnTestArchitecture: x64
      condition: >-
        or(
          eq(dependencies.checkout.outputs['SetPathVars_coreclr.containsChange'], true),
          eq(variables['isFullMatrix'], true))

#
# Libraries Test Execution against a checked runtime
# Only if CoreCLR or Libraries is changed
#
- template: /eng/pipelines/common/platform-matrix.yml
  parameters:
    jobTemplate: /eng/pipelines/libraries/run-test-job.yml
    buildConfig: ${{ variables.debugOnPrReleaseOnRolling }}
    platforms:
    - OSX_x64
    helixQueuesTemplate: /eng/pipelines/coreclr/templates/helix-queues-setup.yml
    helixQueueGroup: libraries
    jobParameters:
      testScope: innerloop
      liveRuntimeBuildConfig: checked
      dependsOnTestBuildConfiguration: ${{ variables.debugOnPrReleaseOnRolling }}
      dependsOnTestArchitecture: x64
      condition: >-
        or(
          eq(dependencies.checkout.outputs['SetPathVars_coreclr.containsChange'], true),
          eq(dependencies.checkout.outputs['SetPathVars_libraries.containsChange'], true),
          eq(variables['isFullMatrix'], true))<|MERGE_RESOLUTION|>--- conflicted
+++ resolved
@@ -285,12 +285,7 @@
     - ${{ if eq(variables['isFullMatrix'], false) }}:
       - Windows_NT_x86
     jobParameters:
-<<<<<<< HEAD
-      liveCoreClrBuildConfig: release
-=======
-      framework: netcoreapp
-      liveRuntimeBuildConfig: release
->>>>>>> fd7a5e8c
+      liveRuntimeBuildConfig: release
       condition: >-
         or(
           eq(dependencies.checkout.outputs['SetPathVars_libraries.containsChange'], true),
@@ -503,7 +498,6 @@
     jobParameters:
       isOfficialBuild: false
       isFullMatrix: ${{ variables.isFullMatrix }}
-      framework: netcoreapp
       testScope: innerloop
       liveRuntimeBuildConfig: release
       dependsOnTestBuildConfiguration: ${{ variables.debugOnPrReleaseOnRolling }}
