--- conflicted
+++ resolved
@@ -398,12 +398,8 @@
     </Dependency>
     <Dependency Name="Microsoft.CodeAnalysis" Version="4.10.0-2.24122.4">
       <Uri>https://github.com/dotnet/roslyn</Uri>
-<<<<<<< HEAD
       <Sha>e1e80baced0414568955fb8925cfe710b9d5f009</Sha>
       <SourceBuild RepoName="roslyn" ManagedOnly="true" />
-=======
-      <Sha>77372c66fd54927312b5b0a2e399e192f74445c9</Sha>
->>>>>>> 5323f831
     </Dependency>
     <Dependency Name="Microsoft.CodeAnalysis.CSharp" Version="4.10.0-2.24122.4">
       <Uri>https://github.com/dotnet/roslyn</Uri>
