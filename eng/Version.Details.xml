<Dependencies>
  <ProductDependencies>
    <Dependency Name="Microsoft.NETCore.Runtime.ICU.Transport" Version="7.0.0-rc.1.22419.2">
      <Uri>https://github.com/dotnet/icu</Uri>
      <Sha>e269add83f4fe1b4ce3b7fbce0575728239f801b</Sha>
    </Dependency>
    <Dependency Name="System.Net.MsQuic.Transport" Version="7.0.0-alpha.1.22406.1">
      <Uri>https://github.com/dotnet/msquic</Uri>
      <Sha>dc012a715ceb9b5d5258f2fda77520586af5a36a</Sha>
    </Dependency>
    <Dependency Name="System.ServiceModel.Primitives" Version="4.9.0-rc2.21473.1">
      <Uri>https://github.com/dotnet/wcf</Uri>
      <Sha>7f504aabb1988e9a093c1e74d8040bd52feb2f01</Sha>
    </Dependency>
    <Dependency Name="runtime.linux-arm64.Microsoft.NETCore.Runtime.ObjWriter" Version="1.0.0-alpha.1.22411.1">
      <Uri>https://github.com/dotnet/llvm-project</Uri>
      <Sha>e73d65f0f80655b463162bd41a8365377ba6565d</Sha>
    </Dependency>
    <Dependency Name="runtime.linux-x64.Microsoft.NETCore.Runtime.ObjWriter" Version="1.0.0-alpha.1.22411.1">
      <Uri>https://github.com/dotnet/llvm-project</Uri>
      <Sha>e73d65f0f80655b463162bd41a8365377ba6565d</Sha>
    </Dependency>
    <Dependency Name="runtime.linux-musl-arm64.Microsoft.NETCore.Runtime.ObjWriter" Version="1.0.0-alpha.1.22411.1">
      <Uri>https://github.com/dotnet/llvm-project</Uri>
      <Sha>e73d65f0f80655b463162bd41a8365377ba6565d</Sha>
    </Dependency>
    <Dependency Name="runtime.linux-musl-x64.Microsoft.NETCore.Runtime.ObjWriter" Version="1.0.0-alpha.1.22411.1">
      <Uri>https://github.com/dotnet/llvm-project</Uri>
      <Sha>e73d65f0f80655b463162bd41a8365377ba6565d</Sha>
    </Dependency>
    <Dependency Name="runtime.win-arm64.Microsoft.NETCore.Runtime.ObjWriter" Version="1.0.0-alpha.1.22411.1">
      <Uri>https://github.com/dotnet/llvm-project</Uri>
      <Sha>e73d65f0f80655b463162bd41a8365377ba6565d</Sha>
    </Dependency>
    <Dependency Name="runtime.win-x64.Microsoft.NETCore.Runtime.ObjWriter" Version="1.0.0-alpha.1.22411.1">
      <Uri>https://github.com/dotnet/llvm-project</Uri>
      <Sha>e73d65f0f80655b463162bd41a8365377ba6565d</Sha>
    </Dependency>
    <Dependency Name="runtime.osx.11.0-arm64.Microsoft.NETCore.Runtime.ObjWriter" Version="1.0.0-alpha.1.22411.1">
      <Uri>https://github.com/dotnet/llvm-project</Uri>
      <Sha>e73d65f0f80655b463162bd41a8365377ba6565d</Sha>
    </Dependency>
    <Dependency Name="runtime.osx.10.12-x64.Microsoft.NETCore.Runtime.ObjWriter" Version="1.0.0-alpha.1.22411.1">
      <Uri>https://github.com/dotnet/llvm-project</Uri>
      <Sha>e73d65f0f80655b463162bd41a8365377ba6565d</Sha>
    </Dependency>
    <Dependency Name="System.CommandLine" Version="2.0.0-beta4.22355.1">
      <Uri>https://github.com/dotnet/command-line-api</Uri>
      <Sha>5618b2d243ccdeb5c7e50a298b33b13036b4351b</Sha>
    </Dependency>
<<<<<<< HEAD
    <Dependency Name="Microsoft.NET.Workload.Emscripten.net6.Manifest-7.0.100" Version="7.0.0-rc.1.22424.1">
      <Uri>https://github.com/dotnet/emsdk</Uri>
      <Sha>5ef661392ae7b1595b683df83d63e3a0365fc126</Sha>
    </Dependency>
    <Dependency Name="Microsoft.NET.Workload.Emscripten.net7.Manifest-7.0.100" Version="7.0.0-rc.1.22424.1">
      <Uri>https://github.com/dotnet/emsdk</Uri>
      <Sha>5ef661392ae7b1595b683df83d63e3a0365fc126</Sha>
=======
    <Dependency Name="Microsoft.NET.Workload.Emscripten.net6.Manifest-7.0.100" Version="7.0.0-rc.2.22424.4">
      <Uri>https://github.com/dotnet/emsdk</Uri>
      <Sha>3e431e984cbfefe5593ffe1d9b9942b5730ecd24</Sha>
    </Dependency>
    <Dependency Name="Microsoft.NET.Workload.Emscripten.net7.Manifest-7.0.100" Version="7.0.0-rc.2.22424.4">
      <Uri>https://github.com/dotnet/emsdk</Uri>
      <Sha>3e431e984cbfefe5593ffe1d9b9942b5730ecd24</Sha>
>>>>>>> 09690485
    </Dependency>
  </ProductDependencies>
  <ToolsetDependencies>
    <Dependency Name="Microsoft.DotNet.Arcade.Sdk" Version="7.0.0-beta.22418.4">
      <Uri>https://github.com/dotnet/arcade</Uri>
      <Sha>0c027eede69ba22bafca9a1955f1e00848655ece</Sha>
    </Dependency>
    <Dependency Name="Microsoft.DotNet.Helix.Sdk" Version="7.0.0-beta.22418.4">
      <Uri>https://github.com/dotnet/arcade</Uri>
      <Sha>0c027eede69ba22bafca9a1955f1e00848655ece</Sha>
    </Dependency>
    <Dependency Name="Microsoft.DotNet.ApiCompat" Version="7.0.0-beta.22418.4">
      <Uri>https://github.com/dotnet/arcade</Uri>
      <Sha>0c027eede69ba22bafca9a1955f1e00848655ece</Sha>
    </Dependency>
    <Dependency Name="Microsoft.DotNet.GenAPI" Version="7.0.0-beta.22418.4">
      <Uri>https://github.com/dotnet/arcade</Uri>
      <Sha>0c027eede69ba22bafca9a1955f1e00848655ece</Sha>
    </Dependency>
    <Dependency Name="Microsoft.DotNet.GenFacades" Version="7.0.0-beta.22418.4">
      <Uri>https://github.com/dotnet/arcade</Uri>
      <Sha>0c027eede69ba22bafca9a1955f1e00848655ece</Sha>
    </Dependency>
    <Dependency Name="Microsoft.DotNet.XUnitExtensions" Version="7.0.0-beta.22418.4">
      <Uri>https://github.com/dotnet/arcade</Uri>
      <Sha>0c027eede69ba22bafca9a1955f1e00848655ece</Sha>
    </Dependency>
    <Dependency Name="Microsoft.DotNet.XUnitConsoleRunner" Version="2.5.1-beta.22418.4">
      <Uri>https://github.com/dotnet/arcade</Uri>
      <Sha>0c027eede69ba22bafca9a1955f1e00848655ece</Sha>
    </Dependency>
    <Dependency Name="Microsoft.DotNet.Build.Tasks.Archives" Version="7.0.0-beta.22418.4">
      <Uri>https://github.com/dotnet/arcade</Uri>
      <Sha>0c027eede69ba22bafca9a1955f1e00848655ece</Sha>
    </Dependency>
    <Dependency Name="Microsoft.DotNet.Build.Tasks.Packaging" Version="7.0.0-beta.22418.4">
      <Uri>https://github.com/dotnet/arcade</Uri>
      <Sha>0c027eede69ba22bafca9a1955f1e00848655ece</Sha>
    </Dependency>
    <Dependency Name="Microsoft.DotNet.Build.Tasks.Installers" Version="7.0.0-beta.22418.4">
      <Uri>https://github.com/dotnet/arcade</Uri>
      <Sha>0c027eede69ba22bafca9a1955f1e00848655ece</Sha>
    </Dependency>
    <Dependency Name="Microsoft.DotNet.Build.Tasks.Templating" Version="7.0.0-beta.22418.4">
      <Uri>https://github.com/dotnet/arcade</Uri>
      <Sha>0c027eede69ba22bafca9a1955f1e00848655ece</Sha>
    </Dependency>
    <Dependency Name="Microsoft.DotNet.Build.Tasks.Workloads" Version="7.0.0-beta.22418.4">
      <Uri>https://github.com/dotnet/arcade</Uri>
      <Sha>0c027eede69ba22bafca9a1955f1e00848655ece</Sha>
    </Dependency>
    <Dependency Name="Microsoft.DotNet.CodeAnalysis" Version="7.0.0-beta.22418.4">
      <Uri>https://github.com/dotnet/arcade</Uri>
      <Sha>0c027eede69ba22bafca9a1955f1e00848655ece</Sha>
    </Dependency>
    <Dependency Name="Microsoft.DotNet.Build.Tasks.TargetFramework" Version="7.0.0-beta.22418.4">
      <Uri>https://github.com/dotnet/arcade</Uri>
      <Sha>0c027eede69ba22bafca9a1955f1e00848655ece</Sha>
    </Dependency>
    <Dependency Name="Microsoft.DotNet.RemoteExecutor" Version="7.0.0-beta.22418.4">
      <Uri>https://github.com/dotnet/arcade</Uri>
      <Sha>0c027eede69ba22bafca9a1955f1e00848655ece</Sha>
    </Dependency>
    <Dependency Name="Microsoft.DotNet.Build.Tasks.Feed" Version="7.0.0-beta.22418.4">
      <Uri>https://github.com/dotnet/arcade</Uri>
      <Sha>0c027eede69ba22bafca9a1955f1e00848655ece</Sha>
    </Dependency>
    <Dependency Name="Microsoft.DotNet.VersionTools.Tasks" Version="7.0.0-beta.22418.4">
      <Uri>https://github.com/dotnet/arcade</Uri>
      <Sha>0c027eede69ba22bafca9a1955f1e00848655ece</Sha>
    </Dependency>
    <Dependency Name="Microsoft.DotNet.SharedFramework.Sdk" Version="7.0.0-beta.22418.4">
      <Uri>https://github.com/dotnet/arcade</Uri>
      <Sha>0c027eede69ba22bafca9a1955f1e00848655ece</Sha>
    </Dependency>
    <Dependency Name="System.ComponentModel.TypeConverter.TestData" Version="7.0.0-beta.22422.1">
      <Uri>https://github.com/dotnet/runtime-assets</Uri>
      <Sha>d31bcd3e4f8d4f49eff1ce9d9a1ea6d41182f903</Sha>
    </Dependency>
    <Dependency Name="System.Drawing.Common.TestData" Version="7.0.0-beta.22422.1">
      <Uri>https://github.com/dotnet/runtime-assets</Uri>
      <Sha>d31bcd3e4f8d4f49eff1ce9d9a1ea6d41182f903</Sha>
    </Dependency>
    <Dependency Name="System.Formats.Tar.TestData" Version="7.0.0-beta.22422.1">
      <Uri>https://github.com/dotnet/runtime-assets</Uri>
      <Sha>d31bcd3e4f8d4f49eff1ce9d9a1ea6d41182f903</Sha>
    </Dependency>
    <Dependency Name="System.IO.Compression.TestData" Version="7.0.0-beta.22422.1">
      <Uri>https://github.com/dotnet/runtime-assets</Uri>
      <Sha>d31bcd3e4f8d4f49eff1ce9d9a1ea6d41182f903</Sha>
    </Dependency>
    <Dependency Name="System.IO.Packaging.TestData" Version="7.0.0-beta.22422.1">
      <Uri>https://github.com/dotnet/runtime-assets</Uri>
      <Sha>d31bcd3e4f8d4f49eff1ce9d9a1ea6d41182f903</Sha>
    </Dependency>
    <Dependency Name="System.Net.TestData" Version="7.0.0-beta.22422.1">
      <Uri>https://github.com/dotnet/runtime-assets</Uri>
      <Sha>d31bcd3e4f8d4f49eff1ce9d9a1ea6d41182f903</Sha>
    </Dependency>
    <Dependency Name="System.Private.Runtime.UnicodeData" Version="7.0.0-beta.22422.1">
      <Uri>https://github.com/dotnet/runtime-assets</Uri>
      <Sha>d31bcd3e4f8d4f49eff1ce9d9a1ea6d41182f903</Sha>
    </Dependency>
    <Dependency Name="System.Runtime.TimeZoneData" Version="7.0.0-beta.22422.1">
      <Uri>https://github.com/dotnet/runtime-assets</Uri>
      <Sha>d31bcd3e4f8d4f49eff1ce9d9a1ea6d41182f903</Sha>
    </Dependency>
    <Dependency Name="System.Security.Cryptography.X509Certificates.TestData" Version="7.0.0-beta.22422.1">
      <Uri>https://github.com/dotnet/runtime-assets</Uri>
      <Sha>d31bcd3e4f8d4f49eff1ce9d9a1ea6d41182f903</Sha>
    </Dependency>
    <Dependency Name="System.Text.RegularExpressions.TestData" Version="7.0.0-beta.22422.1">
      <Uri>https://github.com/dotnet/runtime-assets</Uri>
      <Sha>d31bcd3e4f8d4f49eff1ce9d9a1ea6d41182f903</Sha>
    </Dependency>
    <Dependency Name="System.Windows.Extensions.TestData" Version="7.0.0-beta.22422.1">
      <Uri>https://github.com/dotnet/runtime-assets</Uri>
      <Sha>d31bcd3e4f8d4f49eff1ce9d9a1ea6d41182f903</Sha>
    </Dependency>
    <Dependency Name="Microsoft.DotNet.CilStrip.Sources" Version="7.0.0-beta.22422.1">
      <Uri>https://github.com/dotnet/runtime-assets</Uri>
      <Sha>d31bcd3e4f8d4f49eff1ce9d9a1ea6d41182f903</Sha>
    </Dependency>
    <Dependency Name="runtime.linux-arm64.Microsoft.NETCore.Runtime.Mono.LLVM.Sdk" Version="11.1.0-alpha.1.22422.2">
      <Uri>https://github.com/dotnet/llvm-project</Uri>
      <Sha>962fe8e5239c16e1f2d527582b26efdbe73a2d17</Sha>
    </Dependency>
    <Dependency Name="runtime.linux-arm64.Microsoft.NETCore.Runtime.Mono.LLVM.Tools" Version="11.1.0-alpha.1.22422.2">
      <Uri>https://github.com/dotnet/llvm-project</Uri>
      <Sha>962fe8e5239c16e1f2d527582b26efdbe73a2d17</Sha>
    </Dependency>
    <Dependency Name="runtime.linux-x64.Microsoft.NETCore.Runtime.Mono.LLVM.Sdk" Version="11.1.0-alpha.1.22422.2">
      <Uri>https://github.com/dotnet/llvm-project</Uri>
      <Sha>962fe8e5239c16e1f2d527582b26efdbe73a2d17</Sha>
    </Dependency>
    <Dependency Name="runtime.linux-x64.Microsoft.NETCore.Runtime.Mono.LLVM.Tools" Version="11.1.0-alpha.1.22422.2">
      <Uri>https://github.com/dotnet/llvm-project</Uri>
      <Sha>962fe8e5239c16e1f2d527582b26efdbe73a2d17</Sha>
    </Dependency>
    <Dependency Name="runtime.win-x64.Microsoft.NETCore.Runtime.Mono.LLVM.Sdk" Version="11.1.0-alpha.1.22422.2">
      <Uri>https://github.com/dotnet/llvm-project</Uri>
      <Sha>962fe8e5239c16e1f2d527582b26efdbe73a2d17</Sha>
    </Dependency>
    <Dependency Name="runtime.win-x64.Microsoft.NETCore.Runtime.Mono.LLVM.Tools" Version="11.1.0-alpha.1.22422.2">
      <Uri>https://github.com/dotnet/llvm-project</Uri>
      <Sha>962fe8e5239c16e1f2d527582b26efdbe73a2d17</Sha>
    </Dependency>
    <Dependency Name="runtime.osx.10.12-x64.Microsoft.NETCore.Runtime.Mono.LLVM.Sdk" Version="11.1.0-alpha.1.22422.2">
      <Uri>https://github.com/dotnet/llvm-project</Uri>
      <Sha>962fe8e5239c16e1f2d527582b26efdbe73a2d17</Sha>
    </Dependency>
    <Dependency Name="runtime.osx.10.12-x64.Microsoft.NETCore.Runtime.Mono.LLVM.Tools" Version="11.1.0-alpha.1.22422.2">
      <Uri>https://github.com/dotnet/llvm-project</Uri>
      <Sha>962fe8e5239c16e1f2d527582b26efdbe73a2d17</Sha>
    </Dependency>
    <Dependency Name="Microsoft.NETCore.App.Runtime.win-x64" Version="7.0.0-rc.1.22414.6">
      <Uri>https://github.com/dotnet/runtime</Uri>
      <Sha>e680411c22e33f45821f4ae64365a2970b2430a6</Sha>
    </Dependency>
    <Dependency Name="Microsoft.NETCore.DotNetHost" Version="7.0.0-rc.1.22414.6">
      <Uri>https://github.com/dotnet/runtime</Uri>
      <Sha>e680411c22e33f45821f4ae64365a2970b2430a6</Sha>
    </Dependency>
    <Dependency Name="Microsoft.NETCore.DotNetHostPolicy" Version="7.0.0-rc.1.22414.6">
      <Uri>https://github.com/dotnet/runtime</Uri>
      <Sha>e680411c22e33f45821f4ae64365a2970b2430a6</Sha>
    </Dependency>
    <Dependency Name="runtime.native.System.IO.Ports" Version="7.0.0-rc.1.22414.6">
      <Uri>https://github.com/dotnet/runtime</Uri>
      <Sha>e680411c22e33f45821f4ae64365a2970b2430a6</Sha>
    </Dependency>
    <Dependency Name="Microsoft.NETCore.ILAsm" Version="7.0.0-rc.1.22414.6">
      <Uri>https://github.com/dotnet/runtime</Uri>
      <Sha>e680411c22e33f45821f4ae64365a2970b2430a6</Sha>
    </Dependency>
    <Dependency Name="Microsoft.NET.Sdk.IL" Version="7.0.0-rc.1.22414.6">
      <Uri>https://github.com/dotnet/runtime</Uri>
      <Sha>e680411c22e33f45821f4ae64365a2970b2430a6</Sha>
    </Dependency>
    <Dependency Name="System.Text.Json" Version="7.0.0-rc.1.22414.6">
      <Uri>https://github.com/dotnet/runtime</Uri>
      <Sha>e680411c22e33f45821f4ae64365a2970b2430a6</Sha>
    </Dependency>
    <Dependency Name="Microsoft.NET.ILLink.Tasks" Version="7.0.100-1.22423.4">
      <Uri>https://github.com/dotnet/linker</Uri>
      <Sha>313671b195b1b36d56a8888a9a0e12edaac52c57</Sha>
    </Dependency>
    <Dependency Name="Microsoft.DotNet.XHarness.TestRunners.Common" Version="1.0.0-prerelease.22411.1">
      <Uri>https://github.com/dotnet/xharness</Uri>
      <Sha>5ebf69650b9f7b4ecab485be840b3022420f7812</Sha>
    </Dependency>
    <Dependency Name="Microsoft.DotNet.XHarness.TestRunners.Xunit" Version="1.0.0-prerelease.22411.1">
      <Uri>https://github.com/dotnet/xharness</Uri>
      <Sha>5ebf69650b9f7b4ecab485be840b3022420f7812</Sha>
    </Dependency>
    <Dependency Name="Microsoft.DotNet.XHarness.CLI" Version="1.0.0-prerelease.22411.1">
      <Uri>https://github.com/dotnet/xharness</Uri>
      <Sha>5ebf69650b9f7b4ecab485be840b3022420f7812</Sha>
    </Dependency>
    <Dependency Name="Microsoft.DotNet.PackageTesting" Version="7.0.0-beta.22418.4">
      <Uri>https://github.com/dotnet/arcade</Uri>
      <Sha>0c027eede69ba22bafca9a1955f1e00848655ece</Sha>
    </Dependency>
    <Dependency Name="optimization.windows_nt-x64.MIBC.Runtime" Version="1.0.0-prerelease.22415.6">
      <Uri>https://dev.azure.com/dnceng/internal/_git/dotnet-optimization</Uri>
      <Sha>5e0b0da43f660de5798186f4fd3bc900fc90576c</Sha>
    </Dependency>
    <Dependency Name="optimization.windows_nt-x86.MIBC.Runtime" Version="1.0.0-prerelease.22415.6">
      <Uri>https://dev.azure.com/dnceng/internal/_git/dotnet-optimization</Uri>
      <Sha>5e0b0da43f660de5798186f4fd3bc900fc90576c</Sha>
    </Dependency>
    <Dependency Name="optimization.linux-x64.MIBC.Runtime" Version="1.0.0-prerelease.22415.6">
      <Uri>https://dev.azure.com/dnceng/internal/_git/dotnet-optimization</Uri>
      <Sha>5e0b0da43f660de5798186f4fd3bc900fc90576c</Sha>
    </Dependency>
    <Dependency Name="optimization.PGO.CoreCLR" Version="1.0.0-prerelease.22415.6">
      <Uri>https://dev.azure.com/dnceng/internal/_git/dotnet-optimization</Uri>
      <Sha>5e0b0da43f660de5798186f4fd3bc900fc90576c</Sha>
    </Dependency>
    <Dependency Name="Microsoft.DotNet.HotReload.Utils.Generator.BuildTool" Version="1.1.0-alpha.0.22422.2">
      <Uri>https://github.com/dotnet/hotreload-utils</Uri>
      <Sha>2c67637067292f0cd16d4794ec688eefc8b1e8d6</Sha>
    </Dependency>
    <Dependency Name="System.Runtime.Numerics.TestData" Version="7.0.0-beta.22422.1">
      <Uri>https://github.com/dotnet/runtime-assets</Uri>
      <Sha>d31bcd3e4f8d4f49eff1ce9d9a1ea6d41182f903</Sha>
    </Dependency>
    <Dependency Name="Microsoft.CodeAnalysis.NetAnalyzers" Version="7.0.0-preview1.22419.4">
      <Uri>https://github.com/dotnet/roslyn-analyzers</Uri>
      <Sha>d80e535c08bf3eace650005ac2e7e061ed8692cd</Sha>
    </Dependency>
    <Dependency Name="Microsoft.DotNet.ApiCompat.Task" Version="7.0.100-rc.1.22402.1">
      <Uri>https://github.com/dotnet/sdk</Uri>
      <Sha>3f2524bd65a6ab77b9160bcc23824dbc03990f3d</Sha>
    </Dependency>
    <Dependency Name="optimization.windows_nt-arm64.MIBC.Runtime" Version="1.0.0-prerelease.22415.6">
      <Uri>https://dev.azure.com/dnceng/internal/_git/dotnet-optimization</Uri>
      <Sha>5e0b0da43f660de5798186f4fd3bc900fc90576c</Sha>
    </Dependency>
    <Dependency Name="optimization.linux-arm64.MIBC.Runtime" Version="1.0.0-prerelease.22415.6">
      <Uri>https://dev.azure.com/dnceng/internal/_git/dotnet-optimization</Uri>
      <Sha>5e0b0da43f660de5798186f4fd3bc900fc90576c</Sha>
    </Dependency>
  </ToolsetDependencies>
</Dependencies><|MERGE_RESOLUTION|>--- conflicted
+++ resolved
@@ -48,15 +48,6 @@
       <Uri>https://github.com/dotnet/command-line-api</Uri>
       <Sha>5618b2d243ccdeb5c7e50a298b33b13036b4351b</Sha>
     </Dependency>
-<<<<<<< HEAD
-    <Dependency Name="Microsoft.NET.Workload.Emscripten.net6.Manifest-7.0.100" Version="7.0.0-rc.1.22424.1">
-      <Uri>https://github.com/dotnet/emsdk</Uri>
-      <Sha>5ef661392ae7b1595b683df83d63e3a0365fc126</Sha>
-    </Dependency>
-    <Dependency Name="Microsoft.NET.Workload.Emscripten.net7.Manifest-7.0.100" Version="7.0.0-rc.1.22424.1">
-      <Uri>https://github.com/dotnet/emsdk</Uri>
-      <Sha>5ef661392ae7b1595b683df83d63e3a0365fc126</Sha>
-=======
     <Dependency Name="Microsoft.NET.Workload.Emscripten.net6.Manifest-7.0.100" Version="7.0.0-rc.2.22424.4">
       <Uri>https://github.com/dotnet/emsdk</Uri>
       <Sha>3e431e984cbfefe5593ffe1d9b9942b5730ecd24</Sha>
@@ -64,7 +55,6 @@
     <Dependency Name="Microsoft.NET.Workload.Emscripten.net7.Manifest-7.0.100" Version="7.0.0-rc.2.22424.4">
       <Uri>https://github.com/dotnet/emsdk</Uri>
       <Sha>3e431e984cbfefe5593ffe1d9b9942b5730ecd24</Sha>
->>>>>>> 09690485
     </Dependency>
   </ProductDependencies>
   <ToolsetDependencies>
